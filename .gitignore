--- conflicted
+++ resolved
@@ -91,13 +91,10 @@
 # PyCharm
 .idea/
 
-<<<<<<< HEAD
-
 # Checkpoint
 checkpoints/
-=======
+
 # For mac
 .DS_Store
->>>>>>> 08bcffd4
 
 samples/outreach/blogs/segmentation_blogpost/carvana-image-masking-challenge/