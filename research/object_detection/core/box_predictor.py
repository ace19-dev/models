--- conflicted
+++ resolved
@@ -916,9 +916,6 @@
                 [self._kernel_size, self._kernel_size],
                 stride=1,
                 padding='SAME',
-<<<<<<< HEAD
-                scope='BoxEncodingPredictionTower/conv2d_{}'.format(i))
-=======
                 activation_fn=None,
                 normalizer_fn=(tf.identity if apply_batch_norm else None),
                 scope='{}/conv2d_{}'.format(box_prediction_tower_prefix, i))
@@ -928,7 +925,6 @@
                   scope='{}/conv2d_{}/BatchNorm/feature_{}'.
                   format(box_prediction_tower_prefix, i, feature_index))
             box_encodings_net = tf.nn.relu6(box_encodings_net)
->>>>>>> a141d020
           box_encodings = slim.conv2d(
               box_encodings_net,
               num_predictions_per_location * self._box_code_size,
@@ -937,16 +933,6 @@
               normalizer_fn=None,
               scope='BoxEncodingPredictor')
 
-<<<<<<< HEAD
-          for i in range(self._num_layers_before_predictor):
-            class_predictions_net = slim.conv2d(
-                class_predictions_net,
-                self._depth,
-                [self._kernel_size, self._kernel_size],
-                stride=1,
-                padding='SAME',
-                scope='ClassPredictionTower/conv2d_{}'.format(i))
-=======
           if self._share_prediction_tower:
             class_predictions_net = box_encodings_net
           else:
@@ -966,7 +952,6 @@
                     scope='ClassPredictionTower/conv2d_{}/BatchNorm/feature_{}'
                     .format(i, feature_index))
               class_predictions_net = tf.nn.relu6(class_predictions_net)
->>>>>>> a141d020
           if self._use_dropout:
             class_predictions_net = slim.dropout(
                 class_predictions_net, keep_prob=self._dropout_keep_prob)
