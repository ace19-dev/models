# Copyright 2017 The TensorFlow Authors. All Rights Reserved.
#
# Licensed under the Apache License, Version 2.0 (the "License");
# you may not use this file except in compliance with the License.
# You may obtain a copy of the License at
#
#     http://www.apache.org/licenses/LICENSE-2.0
#
# Unless required by applicable law or agreed to in writing, software
# distributed under the License is distributed on an "AS IS" BASIS,
# WITHOUT WARRANTIES OR CONDITIONS OF ANY KIND, either express or implied.
# See the License for the specific language governing permissions and
# limitations under the License.
# ==============================================================================
"""Faster R-CNN meta-architecture definition.
General tensorflow implementation of Faster R-CNN detection models.
See Faster R-CNN: Ren, Shaoqing, et al.
"Faster R-CNN: Towards real-time object detection with region proposal
networks." Advances in neural information processing systems. 2015.
We allow for three modes: number_of_stages={1, 2, 3}. In case of 1 stage,
all of the user facing methods (e.g., predict, postprocess, loss) can be used as
if the model consisted only of the RPN, returning class agnostic proposals
(these can be thought of as approximate detections with no associated class
information).  In case of 2 stages, proposals are computed, then passed
through a second stage "box classifier" to yield (multi-class) detections.
Finally, in case of 3 stages which is only used during eval, proposals are
computed, then passed through a second stage "box classifier" that will compute
refined boxes and classes, and then features are pooled from the refined and
non-maximum suppressed boxes and are passed through the box classifier again. If
number of stages is 3 during training it will be reduced to two automatically.
Implementations of Faster R-CNN models must define a new
FasterRCNNFeatureExtractor and override three methods: `preprocess`,
`_extract_proposal_features` (the first stage of the model), and
`_extract_box_classifier_features` (the second stage of the model). Optionally,
the `restore_fn` method can be overridden.  See tests for an example.
A few important notes:
+ Batching conventions:  We support batched inference and training where
all images within a batch have the same resolution.  Batch sizes are determined
dynamically via the shape of the input tensors (rather than being specified
directly as, e.g., a model constructor).
A complication is that due to non-max suppression, we are not guaranteed to get
the same number of proposals from the first stage RPN (region proposal network)
for each image (though in practice, we should often get the same number of
proposals).  For this reason we pad to a max number of proposals per image
within a batch. This `self.max_num_proposals` property is set to the
`first_stage_max_proposals` parameter at inference time and the
`second_stage_batch_size` at training time since we subsample the batch to
be sent through the box classifier during training.
For the second stage of the pipeline, we arrange the proposals for all images
within the batch along a single batch dimension.  For example, the input to
_extract_box_classifier_features is a tensor of shape
`[total_num_proposals, crop_height, crop_width, depth]` where
total_num_proposals is batch_size * self.max_num_proposals.  (And note that per
the above comment, a subset of these entries correspond to zero paddings.)
+ Coordinate representations:
Following the API (see model.DetectionModel definition), our outputs after
postprocessing operations are always normalized boxes however, internally, we
sometimes convert to absolute --- e.g. for loss computation.  In particular,
anchors and proposal_boxes are both represented as absolute coordinates.
Images are resized in the `preprocess` method.
The Faster R-CNN meta architecture has two post-processing methods
`_postprocess_rpn` which is applied after first stage and
`_postprocess_box_classifier` which is applied after second stage. There are
three different ways post-processing can happen depending on number_of_stages
configured in the meta architecture:
1. When number_of_stages is 1:
  `_postprocess_rpn` is run as part of the `postprocess` method where
  true_image_shapes is used to clip proposals, perform non-max suppression and
  normalize them.
2. When number of stages is 2:
  `_postprocess_rpn` is run as part of the `_predict_second_stage` method where
  `resized_image_shapes` is used to clip proposals, perform non-max suppression
  and normalize them. In this case `postprocess` method skips `_postprocess_rpn`
  and only runs `_postprocess_box_classifier` using `true_image_shapes` to clip
  detections, perform non-max suppression and normalize them.
3. When number of stages is 3:
  `_postprocess_rpn` is run as part of the `_predict_second_stage` using
  `resized_image_shapes` to clip proposals, perform non-max suppression and
  normalize them. Subsequently, `_postprocess_box_classifier` is run as part of
  `_predict_third_stage` using `true_image_shapes` to clip detections, peform
  non-max suppression and normalize them. In this case, the `postprocess` method
  skips both `_postprocess_rpn` and `_postprocess_box_classifier`.
"""
from abc import abstractmethod
from functools import partial
import tensorflow as tf

from object_detection.anchor_generators import grid_anchor_generator
from object_detection.builders import box_predictor_builder
from object_detection.core import box_list
from object_detection.core import box_list_ops
from object_detection.core import box_predictor
from object_detection.core import losses
from object_detection.core import model
from object_detection.core import standard_fields as fields
from object_detection.core import target_assigner
from object_detection.utils import ops
from object_detection.utils import shape_utils

slim = tf.contrib.slim


class FasterRCNNFeatureExtractor(object):
  """Faster R-CNN Feature Extractor definition."""

  def __init__(self,
               is_training,
               first_stage_features_stride,
               batch_norm_trainable=False,
               reuse_weights=None,
               weight_decay=0.0):
    """Constructor.
    Args:
      is_training: A boolean indicating whether the training version of the
        computation graph should be constructed.
      first_stage_features_stride: Output stride of extracted RPN feature map.
      batch_norm_trainable: Whether to update batch norm parameters during
        training or not. When training with a relative large batch size
        (e.g. 8), it could be desirable to enable batch norm update.
      reuse_weights: Whether to reuse variables. Default is None.
      weight_decay: float weight decay for feature extractor (default: 0.0).
    """
    self._is_training = is_training
    self._first_stage_features_stride = first_stage_features_stride
    self._train_batch_norm = (batch_norm_trainable and is_training)
    self._reuse_weights = reuse_weights
    self._weight_decay = weight_decay

  @abstractmethod
  def preprocess(self, resized_inputs):
    """Feature-extractor specific preprocessing (minus image resizing)."""
    pass

  def extract_proposal_features(self, preprocessed_inputs, scope):
    """Extracts first stage RPN features.
    This function is responsible for extracting feature maps from preprocessed
    images.  These features are used by the region proposal network (RPN) to
    predict proposals.
    Args:
      preprocessed_inputs: A [batch, height, width, channels] float tensor
        representing a batch of images.
      scope: A scope name.
    Returns:
      rpn_feature_map: A tensor with shape [batch, height, width, depth]
      activations: A dictionary mapping activation tensor names to tensors.
    """
    with tf.variable_scope(scope, values=[preprocessed_inputs]):
      return self._extract_proposal_features(preprocessed_inputs, scope)

  @abstractmethod
  def _extract_proposal_features(self, preprocessed_inputs, scope):
    """Extracts first stage RPN features, to be overridden."""
    pass

  def extract_box_classifier_features(self, proposal_feature_maps, scope):
    """Extracts second stage box classifier features.
    Args:
      proposal_feature_maps: A 4-D float tensor with shape
        [batch_size * self.max_num_proposals, crop_height, crop_width, depth]
        representing the feature map cropped to each proposal.
      scope: A scope name.
    Returns:
      proposal_classifier_features: A 4-D float tensor with shape
        [batch_size * self.max_num_proposals, height, width, depth]
        representing box classifier features for each proposal.
    """
    with tf.variable_scope(
        scope, values=[proposal_feature_maps], reuse=tf.AUTO_REUSE):
      return self._extract_box_classifier_features(proposal_feature_maps, scope)

  @abstractmethod
  def _extract_box_classifier_features(self, proposal_feature_maps, scope):
    """Extracts second stage box classifier features, to be overridden."""
    pass

  def restore_from_classification_checkpoint_fn(
      self,
      first_stage_feature_extractor_scope,
      second_stage_feature_extractor_scope):
    """Returns a map of variables to load from a foreign checkpoint.
    Args:
      first_stage_feature_extractor_scope: A scope name for the first stage
        feature extractor.
      second_stage_feature_extractor_scope: A scope name for the second stage
        feature extractor.
    Returns:
      A dict mapping variable names (to load from a checkpoint) to variables in
      the model graph.
    """
    variables_to_restore = {}
    for variable in tf.global_variables():
      for scope_name in [first_stage_feature_extractor_scope,
                         second_stage_feature_extractor_scope]:
        if variable.op.name.startswith(scope_name):
          var_name = variable.op.name.replace(scope_name + '/', '')
          variables_to_restore[var_name] = variable
    return variables_to_restore


class FasterRCNNMetaArch(model.DetectionModel):
  """Faster R-CNN Meta-architecture definition."""

  def __init__(self,
               is_training,
               num_classes,
               image_resizer_fn,
               feature_extractor,
               number_of_stages,
               first_stage_anchor_generator,
               first_stage_target_assigner,
               first_stage_atrous_rate,
               first_stage_box_predictor_arg_scope_fn,
               first_stage_box_predictor_kernel_size,
               first_stage_box_predictor_depth,
               first_stage_minibatch_size,
               first_stage_sampler,
               first_stage_non_max_suppression_fn,
               first_stage_max_proposals,
               first_stage_localization_loss_weight,
               first_stage_objectness_loss_weight,
               crop_and_resize_fn,
               initial_crop_size,
               maxpool_kernel_size,
               maxpool_stride,
               second_stage_target_assigner,
               second_stage_mask_rcnn_box_predictor,
               second_stage_batch_size,
               second_stage_sampler,
               second_stage_non_max_suppression_fn,
               second_stage_score_conversion_fn,
               second_stage_localization_loss_weight,
               second_stage_classification_loss_weight,
               second_stage_classification_loss,
               second_stage_mask_prediction_loss_weight=1.0,
               hard_example_miner=None,
               parallel_iterations=16,
               add_summaries=True,
               clip_anchors_to_image=False,
               use_static_shapes=False,
               resize_masks=True):
    """FasterRCNNMetaArch Constructor.
    Args:
      is_training: A boolean indicating whether the training version of the
        computation graph should be constructed.
      num_classes: Number of classes.  Note that num_classes *does not*
        include the background category, so if groundtruth labels take values
        in {0, 1, .., K-1}, num_classes=K (and not K+1, even though the
        assigned classification targets can range from {0,... K}).
      image_resizer_fn: A callable for image resizing.  This callable
        takes a rank-3 image tensor of shape [height, width, channels]
        (corresponding to a single image), an optional rank-3 instance mask
        tensor of shape [num_masks, height, width] and returns a resized rank-3
        image tensor, a resized mask tensor if one was provided in the input. In
        addition this callable must also return a 1-D tensor of the form
        [height, width, channels] containing the size of the true image, as the
        image resizer can perform zero padding. See protos/image_resizer.proto.
      feature_extractor: A FasterRCNNFeatureExtractor object.
      number_of_stages:  An integer values taking values in {1, 2, 3}. If
        1, the function will construct only the Region Proposal Network (RPN)
        part of the model. If 2, the function will perform box refinement and
        other auxiliary predictions all in the second stage. If 3, it will
        extract features from refined boxes and perform the auxiliary
        predictions on the non-maximum suppressed refined boxes.
        If is_training is true and the value of number_of_stages is 3, it is
        reduced to 2 since all the model heads are trained in parallel in second
        stage during training.
      first_stage_anchor_generator: An anchor_generator.AnchorGenerator object
        (note that currently we only support
        grid_anchor_generator.GridAnchorGenerator objects)
      first_stage_target_assigner: Target assigner to use for first stage of
        Faster R-CNN (RPN).
      first_stage_atrous_rate: A single integer indicating the atrous rate for
        the single convolution op which is applied to the `rpn_features_to_crop`
        tensor to obtain a tensor to be used for box prediction. Some feature
        extractors optionally allow for producing feature maps computed at
        denser resolutions.  The atrous rate is used to compensate for the
        denser feature maps by using an effectively larger receptive field.
        (This should typically be set to 1).
      first_stage_box_predictor_arg_scope_fn: A function to construct tf-slim
        arg_scope for conv2d, separable_conv2d and fully_connected ops for the
        RPN box predictor.
      first_stage_box_predictor_kernel_size: Kernel size to use for the
        convolution op just prior to RPN box predictions.
      first_stage_box_predictor_depth: Output depth for the convolution op
        just prior to RPN box predictions.
      first_stage_minibatch_size: The "batch size" to use for computing the
        objectness and location loss of the region proposal network. This
        "batch size" refers to the number of anchors selected as contributing
        to the loss function for any given image within the image batch and is
        only called "batch_size" due to terminology from the Faster R-CNN paper.
      first_stage_sampler: Sampler to use for first stage loss (RPN loss).
      first_stage_non_max_suppression_fn: batch_multiclass_non_max_suppression
        callable that takes `boxes`, `scores` and optional `clip_window`(with
        all other inputs already set) and returns a dictionary containing
        tensors with keys: `detection_boxes`, `detection_scores`,
        `detection_classes`, `num_detections`. This is used to perform non max
        suppression  on the boxes predicted by the Region Proposal Network
        (RPN).
        See `post_processing.batch_multiclass_non_max_suppression` for the type
        and shape of these tensors.
      first_stage_max_proposals: Maximum number of boxes to retain after
        performing Non-Max Suppression (NMS) on the boxes predicted by the
        Region Proposal Network (RPN).
      first_stage_localization_loss_weight: A float
      first_stage_objectness_loss_weight: A float
      crop_and_resize_fn: A differentiable resampler to use for cropping RPN
        proposal features.
      initial_crop_size: A single integer indicating the output size
        (width and height are set to be the same) of the initial bilinear
        interpolation based cropping during ROI pooling.
      maxpool_kernel_size: A single integer indicating the kernel size of the
        max pool op on the cropped feature map during ROI pooling.
      maxpool_stride: A single integer indicating the stride of the max pool
        op on the cropped feature map during ROI pooling.
      second_stage_target_assigner: Target assigner to use for second stage of
        Faster R-CNN. If the model is configured with multiple prediction heads,
        this target assigner is used to generate targets for all heads (with the
        correct `unmatched_class_label`).
      second_stage_mask_rcnn_box_predictor: Mask R-CNN box predictor to use for
        the second stage.
      second_stage_batch_size: The batch size used for computing the
        classification and refined location loss of the box classifier.  This
        "batch size" refers to the number of proposals selected as contributing
        to the loss function for any given image within the image batch and is
        only called "batch_size" due to terminology from the Faster R-CNN paper.
      second_stage_sampler:  Sampler to use for second stage loss (box
        classifier loss).
      second_stage_non_max_suppression_fn: batch_multiclass_non_max_suppression
        callable that takes `boxes`, `scores`, optional `clip_window` and
        optional (kwarg) `mask` inputs (with all other inputs already set)
        and returns a dictionary containing tensors with keys:
        `detection_boxes`, `detection_scores`, `detection_classes`,
        `num_detections`, and (optionally) `detection_masks`. See
        `post_processing.batch_multiclass_non_max_suppression` for the type and
        shape of these tensors.
      second_stage_score_conversion_fn: Callable elementwise nonlinearity
        (that takes tensors as inputs and returns tensors).  This is usually
        used to convert logits to probabilities.
      second_stage_localization_loss_weight: A float indicating the scale factor
        for second stage localization loss.
      second_stage_classification_loss_weight: A float indicating the scale
        factor for second stage classification loss.
      second_stage_classification_loss: Classification loss used by the second
        stage classifier. Either losses.WeightedSigmoidClassificationLoss or
        losses.WeightedSoftmaxClassificationLoss.
      second_stage_mask_prediction_loss_weight: A float indicating the scale
        factor for second stage mask prediction loss. This is applicable only if
        second stage box predictor is configured to predict masks.
      hard_example_miner:  A losses.HardExampleMiner object (can be None).
      parallel_iterations: (Optional) The number of iterations allowed to run
        in parallel for calls to tf.map_fn.
      add_summaries: boolean (default: True) controlling whether summary ops
        should be added to tensorflow graph.
      clip_anchors_to_image: Normally, anchors generated for a given image size
        are pruned during training if they lie outside the image window. This
        option clips the anchors to be within the image instead of pruning.
      use_static_shapes: If True, uses implementation of ops with static shape
        guarantees.
      resize_masks: Indicates whether the masks presend in the groundtruth
        should be resized in the model with `image_resizer_fn`
    Raises:
      ValueError: If `second_stage_batch_size` > `first_stage_max_proposals` at
        training time.
      ValueError: If first_stage_anchor_generator is not of type
        grid_anchor_generator.GridAnchorGenerator.
    """
    # TODO(rathodv): add_summaries is currently unused. Respect that directive
    # in the future.
    super(FasterRCNNMetaArch, self).__init__(num_classes=num_classes)

    if not isinstance(first_stage_anchor_generator,
                      grid_anchor_generator.GridAnchorGenerator):
      raise ValueError('first_stage_anchor_generator must be of type '
                       'grid_anchor_generator.GridAnchorGenerator.')

    self._is_training = is_training
    self._image_resizer_fn = image_resizer_fn
    self._resize_masks = resize_masks
    self._feature_extractor = feature_extractor
    self._number_of_stages = number_of_stages

    self._proposal_target_assigner = first_stage_target_assigner
    self._detector_target_assigner = second_stage_target_assigner
    # Both proposal and detector target assigners use the same box coder
    self._box_coder = self._proposal_target_assigner.box_coder

    # (First stage) Region proposal network parameters
    self._first_stage_anchor_generator = first_stage_anchor_generator
    self._first_stage_atrous_rate = first_stage_atrous_rate
    self._first_stage_box_predictor_arg_scope_fn = (
        first_stage_box_predictor_arg_scope_fn)
    self._first_stage_box_predictor_kernel_size = (
        first_stage_box_predictor_kernel_size)
    self._first_stage_box_predictor_depth = first_stage_box_predictor_depth
    self._first_stage_minibatch_size = first_stage_minibatch_size
    self._first_stage_sampler = first_stage_sampler
    self._first_stage_box_predictor = (
        box_predictor_builder.build_convolutional_box_predictor(
            is_training=self._is_training,
            num_classes=1,
            conv_hyperparams_fn=self._first_stage_box_predictor_arg_scope_fn,
            use_dropout=False,
            dropout_keep_prob=1.0,
            box_code_size=self._box_coder.code_size,
            kernel_size=1,
            num_layers_before_predictor=0,
            min_depth=0,
            max_depth=0))

    self._first_stage_nms_fn = first_stage_non_max_suppression_fn
    self._first_stage_max_proposals = first_stage_max_proposals
    self._use_static_shapes = use_static_shapes

    self._first_stage_localization_loss = (
        losses.WeightedSmoothL1LocalizationLoss())
    self._first_stage_objectness_loss = (
        losses.WeightedSoftmaxClassificationLoss())
    self._first_stage_loc_loss_weight = first_stage_localization_loss_weight
    self._first_stage_obj_loss_weight = first_stage_objectness_loss_weight

    # Per-region cropping parameters
    self._crop_and_resize_fn = crop_and_resize_fn
    self._initial_crop_size = initial_crop_size
    self._maxpool_kernel_size = maxpool_kernel_size
    self._maxpool_stride = maxpool_stride

    self._mask_rcnn_box_predictor = second_stage_mask_rcnn_box_predictor

    self._second_stage_batch_size = second_stage_batch_size
    self._second_stage_sampler = second_stage_sampler

    self._second_stage_nms_fn = second_stage_non_max_suppression_fn
    self._second_stage_score_conversion_fn = second_stage_score_conversion_fn

    self._second_stage_localization_loss = (
        losses.WeightedSmoothL1LocalizationLoss())
    self._second_stage_classification_loss = second_stage_classification_loss
    self._second_stage_mask_loss = (
        losses.WeightedSigmoidClassificationLoss())
    self._second_stage_loc_loss_weight = second_stage_localization_loss_weight
    self._second_stage_cls_loss_weight = second_stage_classification_loss_weight
    self._second_stage_mask_loss_weight = (
        second_stage_mask_prediction_loss_weight)
    self._hard_example_miner = hard_example_miner
    self._parallel_iterations = parallel_iterations

    self.clip_anchors_to_image = clip_anchors_to_image

    if self._number_of_stages <= 0 or self._number_of_stages > 3:
      raise ValueError('Number of stages should be a value in {1, 2, 3}.')

  @property
  def first_stage_feature_extractor_scope(self):
    return 'FirstStageFeatureExtractor'

  @property
  def second_stage_feature_extractor_scope(self):
    return 'SecondStageFeatureExtractor'

  @property
  def first_stage_box_predictor_scope(self):
    return 'FirstStageBoxPredictor'

  @property
  def second_stage_box_predictor_scope(self):
    return 'SecondStageBoxPredictor'

  @property
  def max_num_proposals(self):
    """Max number of proposals (to pad to) for each image in the input batch.
    At training time, this is set to be the `second_stage_batch_size` if hard
    example miner is not configured, else it is set to
    `first_stage_max_proposals`. At inference time, this is always set to
    `first_stage_max_proposals`.
    Returns:
      A positive integer.
    """
    if self._is_training and not self._hard_example_miner:
      return self._second_stage_batch_size
    return self._first_stage_max_proposals

  @property
  def anchors(self):
    if not self._anchors:
      raise RuntimeError('anchors have not been constructed yet!')
    if not isinstance(self._anchors, box_list.BoxList):
      raise RuntimeError('anchors should be a BoxList object, but is not.')
    return self._anchors

  def preprocess(self, inputs):
    """Feature-extractor specific preprocessing.
    See base class.
    For Faster R-CNN, we perform image resizing in the base class --- each
    class subclassing FasterRCNNMetaArch is responsible for any additional
    preprocessing (e.g., scaling pixel values to be in [-1, 1]).
    Args:
      inputs: a [batch, height_in, width_in, channels] float tensor representing
        a batch of images with values between 0 and 255.0.
    Returns:
      preprocessed_inputs: a [batch, height_out, width_out, channels] float
        tensor representing a batch of images.
      true_image_shapes: int32 tensor of shape [batch, 3] where each row is
        of the form [height, width, channels] indicating the shapes
        of true images in the resized images, as resized images can be padded
        with zeros.
    Raises:
      ValueError: if inputs tensor does not have type tf.float32
    """
    if inputs.dtype is not tf.float32:
      raise ValueError('`preprocess` expects a tf.float32 tensor')
    with tf.name_scope('Preprocessor'):
      outputs = shape_utils.static_or_dynamic_map_fn(
          self._image_resizer_fn,
          elems=inputs,
          dtype=[tf.float32, tf.int32],
          parallel_iterations=self._parallel_iterations)
      resized_inputs = outputs[0]
      true_image_shapes = outputs[1]
      return (self._feature_extractor.preprocess(resized_inputs),
              true_image_shapes)

  def _compute_clip_window(self, image_shapes):
    """Computes clip window for non max suppression based on image shapes.
    This function assumes that the clip window's left top corner is at (0, 0).
    Args:
      image_shapes: A 2-D int32 tensor of shape [batch_size, 3] containing
      shapes of images in the batch. Each row represents [height, width,
      channels] of an image.
    Returns:
      A 2-D float32 tensor of shape [batch_size, 4] containing the clip window
      for each image in the form [ymin, xmin, ymax, xmax].
    """
    clip_heights = image_shapes[:, 0]
    clip_widths = image_shapes[:, 1]
    clip_window = tf.to_float(tf.stack([tf.zeros_like(clip_heights),
                                        tf.zeros_like(clip_heights),
                                        clip_heights, clip_widths], axis=1))
    return clip_window

  def predict(self, preprocessed_inputs, true_image_shapes):
    """Predicts unpostprocessed tensors from input tensor.
    This function takes an input batch of images and runs it through the
    forward pass of the network to yield "raw" un-postprocessed predictions.
    If `number_of_stages` is 1, this function only returns first stage
    RPN predictions (un-postprocessed).  Otherwise it returns both
    first stage RPN predictions as well as second stage box classifier
    predictions.
    Other remarks:
    + Anchor pruning vs. clipping: following the recommendation of the Faster
    R-CNN paper, we prune anchors that venture outside the image window at
    training time and clip anchors to the image window at inference time.
    + Proposal padding: as described at the top of the file, proposals are
    padded to self._max_num_proposals and flattened so that proposals from all
    images within the input batch are arranged along the same batch dimension.
    Args:
      preprocessed_inputs: a [batch, height, width, channels] float tensor
        representing a batch of images.
      true_image_shapes: int32 tensor of shape [batch, 3] where each row is
        of the form [height, width, channels] indicating the shapes
        of true images in the resized images, as resized images can be padded
        with zeros.
    Returns:
      prediction_dict: a dictionary holding "raw" prediction tensors:
        1) rpn_box_predictor_features: A 4-D float32 tensor with shape
          [batch_size, height, width, depth] to be used for predicting proposal
          boxes and corresponding objectness scores.
        2) rpn_features_to_crop: A 4-D float32 tensor with shape
          [batch_size, height, width, depth] representing image features to crop
          using the proposal boxes predicted by the RPN.
        3) image_shape: a 1-D tensor of shape [4] representing the input
          image shape.
        4) rpn_box_encodings:  3-D float tensor of shape
          [batch_size, num_anchors, self._box_coder.code_size] containing
          predicted boxes.
        5) rpn_objectness_predictions_with_background: 3-D float tensor of shape
          [batch_size, num_anchors, 2] containing class
          predictions (logits) for each of the anchors.  Note that this
          tensor *includes* background class predictions (at class index 0).
        6) anchors: A 2-D tensor of shape [num_anchors, 4] representing anchors
          for the first stage RPN (in absolute coordinates).  Note that
          `num_anchors` can differ depending on whether the model is created in
          training or inference mode.
        (and if number_of_stages > 1):
        7) refined_box_encodings: a 3-D tensor with shape
          [total_num_proposals, num_classes, self._box_coder.code_size]
          representing predicted (final) refined box encodings, where
          total_num_proposals=batch_size*self._max_num_proposals. If using
          a shared box across classes the shape will instead be
          [total_num_proposals, 1, self._box_coder.code_size].
        8) class_predictions_with_background: a 3-D tensor with shape
          [total_num_proposals, num_classes + 1] containing class
          predictions (logits) for each of the anchors, where
          total_num_proposals=batch_size*self._max_num_proposals.
          Note that this tensor *includes* background class predictions
          (at class index 0).
        9) num_proposals: An int32 tensor of shape [batch_size] representing the
          number of proposals generated by the RPN.  `num_proposals` allows us
          to keep track of which entries are to be treated as zero paddings and
          which are not since we always pad the number of proposals to be
          `self.max_num_proposals` for each image.
        10) proposal_boxes: A float32 tensor of shape
          [batch_size, self.max_num_proposals, 4] representing
          decoded proposal bounding boxes in absolute coordinates.
        11) mask_predictions: (optional) a 4-D tensor with shape
          [total_num_padded_proposals, num_classes, mask_height, mask_width]
          containing instance mask predictions.
    Raises:
      ValueError: If `predict` is called before `preprocess`.
    """
    (rpn_box_predictor_features, rpn_features_to_crop, anchors_boxlist,
     image_shape) = self._extract_rpn_feature_maps(preprocessed_inputs)
    (rpn_box_encodings, rpn_objectness_predictions_with_background
    ) = self._predict_rpn_proposals(rpn_box_predictor_features)

    # The Faster R-CNN paper recommends pruning anchors that venture outside
    # the image window at training time and clipping at inference time.
    clip_window = tf.to_float(tf.stack([0, 0, image_shape[1], image_shape[2]]))
    if self._is_training:
      if self.clip_anchors_to_image:
        anchors_boxlist = box_list_ops.clip_to_window(
            anchors_boxlist, clip_window, filter_nonoverlapping=False)
      else:
        (rpn_box_encodings, rpn_objectness_predictions_with_background,
         anchors_boxlist) = self._remove_invalid_anchors_and_predictions(
             rpn_box_encodings, rpn_objectness_predictions_with_background,
             anchors_boxlist, clip_window)
    else:
      anchors_boxlist = box_list_ops.clip_to_window(
          anchors_boxlist, clip_window,
          filter_nonoverlapping=not self._use_static_shapes)

    self._anchors = anchors_boxlist
    prediction_dict = {
        'rpn_box_predictor_features': rpn_box_predictor_features,
        'rpn_features_to_crop': rpn_features_to_crop,
        'image_shape': image_shape,
        'rpn_box_encodings': rpn_box_encodings,
        'rpn_objectness_predictions_with_background':
        rpn_objectness_predictions_with_background,
        'anchors': self._anchors.get()
    }

    if self._number_of_stages >= 2:
      # If mixed-precision training on TPU is enabled, rpn_box_encodings and
      # rpn_objectness_predictions_with_background are bfloat16 tensors.
      # Considered prediction results, they need to be casted to float32
      # tensors for correct postprocess_rpn computation in predict_second_stage.
      prediction_dict.update(self._predict_second_stage(
          tf.to_float(rpn_box_encodings),
          tf.to_float(rpn_objectness_predictions_with_background),
          rpn_features_to_crop,
          self._anchors.get(), image_shape, true_image_shapes))

    if self._number_of_stages == 3:
      prediction_dict = self._predict_third_stage(
          prediction_dict, true_image_shapes)

    return prediction_dict

  def _image_batch_shape_2d(self, image_batch_shape_1d):
    """Takes a 1-D image batch shape tensor and converts it to a 2-D tensor.
    Example:
    If 1-D image batch shape tensor is [2, 300, 300, 3]. The corresponding 2-D
    image batch tensor would be [[300, 300, 3], [300, 300, 3]]
    Args:
      image_batch_shape_1d: 1-D tensor of the form [batch_size, height,
        width, channels].
    Returns:
      image_batch_shape_2d: 2-D tensor of shape [batch_size, 3] were each row is
        of the form [height, width, channels].
    """
    return tf.tile(tf.expand_dims(image_batch_shape_1d[1:], 0),
                   [image_batch_shape_1d[0], 1])

  def _predict_second_stage(self, rpn_box_encodings,
                            rpn_objectness_predictions_with_background,
                            rpn_features_to_crop,
                            anchors,
                            image_shape,
                            true_image_shapes):
    """Predicts the output tensors from second stage of Faster R-CNN.
    Args:
      rpn_box_encodings: 4-D float tensor of shape
        [batch_size, num_valid_anchors, self._box_coder.code_size] containing
        predicted boxes.
      rpn_objectness_predictions_with_background: 2-D float tensor of shape
        [batch_size, num_valid_anchors, 2] containing class
        predictions (logits) for each of the anchors.  Note that this
        tensor *includes* background class predictions (at class index 0).
      rpn_features_to_crop: A 4-D float32 or bfloat16 tensor with shape
        [batch_size, height, width, depth] representing image features to crop
        using the proposal boxes predicted by the RPN.
      anchors: 2-D float tensor of shape
        [num_anchors, self._box_coder.code_size].
      image_shape: A 1D int32 tensors of size [4] containing the image shape.
      true_image_shapes: int32 tensor of shape [batch, 3] where each row is
        of the form [height, width, channels] indicating the shapes
        of true images in the resized images, as resized images can be padded
        with zeros.
    Returns:
      prediction_dict: a dictionary holding "raw" prediction tensors:
        1) refined_box_encodings: a 3-D tensor with shape
          [total_num_proposals, num_classes, self._box_coder.code_size]
          representing predicted (final) refined box encodings, where
          total_num_proposals=batch_size*self._max_num_proposals. If using a
          shared box across classes the shape will instead be
          [total_num_proposals, 1, self._box_coder.code_size].
        2) class_predictions_with_background: a 3-D tensor with shape
          [total_num_proposals, num_classes + 1] containing class
          predictions (logits) for each of the anchors, where
          total_num_proposals=batch_size*self._max_num_proposals.
          Note that this tensor *includes* background class predictions
          (at class index 0).
        3) num_proposals: An int32 tensor of shape [batch_size] representing the
          number of proposals generated by the RPN.  `num_proposals` allows us
          to keep track of which entries are to be treated as zero paddings and
          which are not since we always pad the number of proposals to be
          `self.max_num_proposals` for each image.
        4) proposal_boxes: A float32 tensor of shape
          [batch_size, self.max_num_proposals, 4] representing
          decoded proposal bounding boxes in absolute coordinates.
        5) proposal_boxes_normalized: A float32 tensor of shape
          [batch_size, self.max_num_proposals, 4] representing decoded proposal
          bounding boxes in normalized coordinates. Can be used to override the
          boxes proposed by the RPN, thus enabling one to extract features and
          get box classification and prediction for externally selected areas
          of the image.
        6) box_classifier_features: a 4-D float32 or bfloat16 tensor
          representing the features for each proposal.
    """
    image_shape_2d = self._image_batch_shape_2d(image_shape)
    proposal_boxes_normalized, _, num_proposals = self._postprocess_rpn(
        rpn_box_encodings, rpn_objectness_predictions_with_background,
        anchors, image_shape_2d, true_image_shapes)

    # If mixed-precision training on TPU is enabled, the dtype of
    # rpn_features_to_crop is bfloat16, otherwise it is float32. tf.cast is
    # used to match the dtype of proposal_boxes_normalized to that of
    # rpn_features_to_crop for further computation.
    flattened_proposal_feature_maps = (
        self._compute_second_stage_input_feature_maps(
            rpn_features_to_crop,
            tf.cast(proposal_boxes_normalized, rpn_features_to_crop.dtype)))

    box_classifier_features = (
        self._feature_extractor.extract_box_classifier_features(
            flattened_proposal_feature_maps,
            scope=self.second_stage_feature_extractor_scope))

    if self._mask_rcnn_box_predictor.is_keras_model:
      box_predictions = self._mask_rcnn_box_predictor(
          [box_classifier_features],
          prediction_stage=2)
    else:
      box_predictions = self._mask_rcnn_box_predictor.predict(
          [box_classifier_features],
          num_predictions_per_location=[1],
          scope=self.second_stage_box_predictor_scope,
          prediction_stage=2)

    refined_box_encodings = tf.squeeze(
        box_predictions[box_predictor.BOX_ENCODINGS],
        axis=1, name='all_refined_box_encodings')
    class_predictions_with_background = tf.squeeze(
        box_predictions[box_predictor.CLASS_PREDICTIONS_WITH_BACKGROUND],
        axis=1, name='all_class_predictions_with_background')

    absolute_proposal_boxes = ops.normalized_to_image_coordinates(
        proposal_boxes_normalized, image_shape, self._parallel_iterations)

    prediction_dict = {
        'refined_box_encodings': refined_box_encodings,
        'class_predictions_with_background':
        class_predictions_with_background,
        'num_proposals': num_proposals,
        'proposal_boxes': absolute_proposal_boxes,
        'box_classifier_features': box_classifier_features,
        'proposal_boxes_normalized': proposal_boxes_normalized,
    }

    return prediction_dict

  def _predict_third_stage(self, prediction_dict, image_shapes):
    """Predicts non-box, non-class outputs using refined detections.
    For training, masks as predicted directly on the box_classifier_features,
    which are region-features from the initial anchor boxes.
    For inference, this happens after calling the post-processing stage, such
    that masks are only calculated for the top scored boxes.
    Args:
     prediction_dict: a dictionary holding "raw" prediction tensors:
        1) refined_box_encodings: a 3-D tensor with shape
          [total_num_proposals, num_classes, self._box_coder.code_size]
          representing predicted (final) refined box encodings, where
          total_num_proposals=batch_size*self._max_num_proposals. If using a
          shared box across classes the shape will instead be
          [total_num_proposals, 1, self._box_coder.code_size].
        2) class_predictions_with_background: a 3-D tensor with shape
          [total_num_proposals, num_classes + 1] containing class
          predictions (logits) for each of the anchors, where
          total_num_proposals=batch_size*self._max_num_proposals.
          Note that this tensor *includes* background class predictions
          (at class index 0).
        3) num_proposals: An int32 tensor of shape [batch_size] representing the
          number of proposals generated by the RPN.  `num_proposals` allows us
          to keep track of which entries are to be treated as zero paddings and
          which are not since we always pad the number of proposals to be
          `self.max_num_proposals` for each image.
        4) proposal_boxes: A float32 tensor of shape
          [batch_size, self.max_num_proposals, 4] representing
          decoded proposal bounding boxes in absolute coordinates.
        5) box_classifier_features: a 4-D float32 tensor representing the
          features for each proposal.
      image_shapes: A 2-D int32 tensors of shape [batch_size, 3] containing
        shapes of images in the batch.
    Returns:
      prediction_dict: a dictionary that in addition to the input predictions
      does hold the following predictions as well:
        1) mask_predictions: a 4-D tensor with shape
          [batch_size, max_detection, mask_height, mask_width] containing
          instance mask predictions.
    """
    if self._is_training:
      curr_box_classifier_features = prediction_dict['box_classifier_features']
      detection_classes = prediction_dict['class_predictions_with_background']
      if self._mask_rcnn_box_predictor.is_keras_model:
        mask_predictions = self._mask_rcnn_box_predictor(
            [curr_box_classifier_features],
            prediction_stage=3)
      else:
        mask_predictions = self._mask_rcnn_box_predictor.predict(
            [curr_box_classifier_features],
            num_predictions_per_location=[1],
            scope=self.second_stage_box_predictor_scope,
            prediction_stage=3)
      prediction_dict['mask_predictions'] = tf.squeeze(mask_predictions[
          box_predictor.MASK_PREDICTIONS], axis=1)
    else:
      detections_dict = self._postprocess_box_classifier(
          prediction_dict['refined_box_encodings'],
          prediction_dict['class_predictions_with_background'],
          prediction_dict['proposal_boxes'],
          prediction_dict['num_proposals'],
          image_shapes)
      prediction_dict.update(detections_dict)
      detection_boxes = detections_dict[
          fields.DetectionResultFields.detection_boxes]
      detection_classes = detections_dict[
          fields.DetectionResultFields.detection_classes]
      rpn_features_to_crop = prediction_dict['rpn_features_to_crop']
      batch_size = tf.shape(detection_boxes)[0]
      max_detection = tf.shape(detection_boxes)[1]
      flattened_detected_feature_maps = (
          self._compute_second_stage_input_feature_maps(
              rpn_features_to_crop, detection_boxes))
      curr_box_classifier_features = (
          self._feature_extractor.extract_box_classifier_features(
              flattened_detected_feature_maps,
              scope=self.second_stage_feature_extractor_scope))

      if self._mask_rcnn_box_predictor.is_keras_model:
        mask_predictions = self._mask_rcnn_box_predictor(
            [curr_box_classifier_features],
            prediction_stage=3)
      else:
        mask_predictions = self._mask_rcnn_box_predictor.predict(
            [curr_box_classifier_features],
            num_predictions_per_location=[1],
            scope=self.second_stage_box_predictor_scope,
            prediction_stage=3)

      detection_masks = tf.squeeze(mask_predictions[
          box_predictor.MASK_PREDICTIONS], axis=1)

      _, num_classes, mask_height, mask_width = (
          detection_masks.get_shape().as_list())
      _, max_detection = detection_classes.get_shape().as_list()
      prediction_dict['mask_predictions'] = tf.reshape(
          detection_masks, [-1, num_classes, mask_height, mask_width])
      if num_classes > 1:
        detection_masks = self._gather_instance_masks(
            detection_masks, detection_classes)

      prediction_dict[fields.DetectionResultFields.detection_masks] = (
          tf.reshape(tf.sigmoid(detection_masks),
                     [batch_size, max_detection, mask_height, mask_width]))

    return prediction_dict

  def _gather_instance_masks(self, instance_masks, classes):
    """Gathers the masks that correspond to classes.
    Args:
      instance_masks: A 4-D float32 tensor with shape
        [K, num_classes, mask_height, mask_width].
      classes: A 2-D int32 tensor with shape [batch_size, max_detection].
    Returns:
      masks: a 3-D float32 tensor with shape [K, mask_height, mask_width].
    """
    _, num_classes, height, width = instance_masks.get_shape().as_list()
    k = tf.shape(instance_masks)[0]
    instance_masks = tf.reshape(instance_masks, [-1, height, width])
    classes = tf.to_int32(tf.reshape(classes, [-1]))
    gather_idx = tf.range(k) * num_classes + classes
    return tf.gather(instance_masks, gather_idx)

  def _extract_rpn_feature_maps(self, preprocessed_inputs):
    """Extracts RPN features.
    This function extracts two feature maps: a feature map to be directly
    fed to a box predictor (to predict location and objectness scores for
    proposals) and a feature map from which to crop regions which will then
    be sent to the second stage box classifier.
    Args:
      preprocessed_inputs: a [batch, height, width, channels] image tensor.
    Returns:
      rpn_box_predictor_features: A 4-D float32 tensor with shape
        [batch, height, width, depth] to be used for predicting proposal boxes
        and corresponding objectness scores.
      rpn_features_to_crop: A 4-D float32 tensor with shape
        [batch, height, width, depth] representing image features to crop using
        the proposals boxes.
      anchors: A BoxList representing anchors (for the RPN) in
        absolute coordinates.
      image_shape: A 1-D tensor representing the input image shape.
    """
    image_shape = tf.shape(preprocessed_inputs)

    rpn_features_to_crop, self.endpoints = (
        self._feature_extractor.extract_proposal_features(
            preprocessed_inputs,
            scope=self.first_stage_feature_extractor_scope))

    feature_map_shape = tf.shape(rpn_features_to_crop)
    anchors = box_list_ops.concatenate(
        self._first_stage_anchor_generator.generate([(feature_map_shape[1],
                                                      feature_map_shape[2])]))
    with slim.arg_scope(self._first_stage_box_predictor_arg_scope_fn()):
      kernel_size = self._first_stage_box_predictor_kernel_size
      reuse = tf.get_variable_scope().reuse
      rpn_box_predictor_features = slim.conv2d(
          rpn_features_to_crop,
          self._first_stage_box_predictor_depth,
          kernel_size=[kernel_size, kernel_size],
          rate=self._first_stage_atrous_rate,
          activation_fn=tf.nn.relu6,
          scope='Conv',
          reuse=reuse)
    return (rpn_box_predictor_features, rpn_features_to_crop,
            anchors, image_shape)

  def _predict_rpn_proposals(self, rpn_box_predictor_features):
    """Adds box predictors to RPN feature map to predict proposals.
    Note resulting tensors will not have been postprocessed.
    Args:
      rpn_box_predictor_features: A 4-D float32 tensor with shape
        [batch, height, width, depth] to be used for predicting proposal boxes
        and corresponding objectness scores.
    Returns:
      box_encodings: 3-D float tensor of shape
        [batch_size, num_anchors, self._box_coder.code_size] containing
        predicted boxes.
      objectness_predictions_with_background: 3-D float tensor of shape
        [batch_size, num_anchors, 2] containing class
        predictions (logits) for each of the anchors.  Note that this
        tensor *includes* background class predictions (at class index 0).
    Raises:
      RuntimeError: if the anchor generator generates anchors corresponding to
        multiple feature maps.  We currently assume that a single feature map
        is generated for the RPN.
    """
    num_anchors_per_location = (
        self._first_stage_anchor_generator.num_anchors_per_location())
    if len(num_anchors_per_location) != 1:
      raise RuntimeError('anchor_generator is expected to generate anchors '
                         'corresponding to a single feature map.')
    if self._first_stage_box_predictor.is_keras_model:
      box_predictions = self._first_stage_box_predictor(
          [rpn_box_predictor_features])
    else:
      box_predictions = self._first_stage_box_predictor.predict(
          [rpn_box_predictor_features],
          num_anchors_per_location,
          scope=self.first_stage_box_predictor_scope)

    box_encodings = tf.concat(
        box_predictions[box_predictor.BOX_ENCODINGS], axis=1)
    objectness_predictions_with_background = tf.concat(
        box_predictions[box_predictor.CLASS_PREDICTIONS_WITH_BACKGROUND],
        axis=1)
    return (tf.squeeze(box_encodings, axis=2),
            objectness_predictions_with_background)

  def _remove_invalid_anchors_and_predictions(
      self,
      box_encodings,
      objectness_predictions_with_background,
      anchors_boxlist,
      clip_window):
    """Removes anchors that (partially) fall outside an image.
    Also removes associated box encodings and objectness predictions.
    Args:
      box_encodings: 3-D float tensor of shape
        [batch_size, num_anchors, self._box_coder.code_size] containing
        predicted boxes.
      objectness_predictions_with_background: 3-D float tensor of shape
        [batch_size, num_anchors, 2] containing class
        predictions (logits) for each of the anchors.  Note that this
        tensor *includes* background class predictions (at class index 0).
      anchors_boxlist: A BoxList representing num_anchors anchors (for the RPN)
        in absolute coordinates.
      clip_window: a 1-D tensor representing the [ymin, xmin, ymax, xmax]
        extent of the window to clip/prune to.
    Returns:
      box_encodings: 4-D float tensor of shape
        [batch_size, num_valid_anchors, self._box_coder.code_size] containing
        predicted boxes, where num_valid_anchors <= num_anchors
      objectness_predictions_with_background: 2-D float tensor of shape
        [batch_size, num_valid_anchors, 2] containing class
        predictions (logits) for each of the anchors, where
        num_valid_anchors <= num_anchors.  Note that this
        tensor *includes* background class predictions (at class index 0).
      anchors: A BoxList representing num_valid_anchors anchors (for the RPN) in
        absolute coordinates.
    """
    pruned_anchors_boxlist, keep_indices = box_list_ops.prune_outside_window(
        anchors_boxlist, clip_window)
    def _batch_gather_kept_indices(predictions_tensor):
      return shape_utils.static_or_dynamic_map_fn(
          partial(tf.gather, indices=keep_indices),
          elems=predictions_tensor,
          dtype=tf.float32,
          parallel_iterations=self._parallel_iterations,
          back_prop=True)
    return (_batch_gather_kept_indices(box_encodings),
            _batch_gather_kept_indices(objectness_predictions_with_background),
            pruned_anchors_boxlist)

  def _flatten_first_two_dimensions(self, inputs):
    """Flattens `K-d` tensor along batch dimension to be a `(K-1)-d` tensor.
    Converts `inputs` with shape [A, B, ..., depth] into a tensor of shape
    [A * B, ..., depth].
    Args:
      inputs: A float tensor with shape [A, B, ..., depth].  Note that the first
        two and last dimensions must be statically defined.
    Returns:
      A float tensor with shape [A * B, ..., depth] (where the first and last
        dimension are statically defined.
    """
    combined_shape = shape_utils.combined_static_and_dynamic_shape(inputs)
    flattened_shape = tf.stack([combined_shape[0] * combined_shape[1]] +
                               combined_shape[2:])
    return tf.reshape(inputs, flattened_shape)

  def postprocess(self, prediction_dict, true_image_shapes):
    """Convert prediction tensors to final detections.
    This function converts raw predictions tensors to final detection results.
    See base class for output format conventions.  Note also that by default,
    scores are to be interpreted as logits, but if a score_converter is used,
    then scores are remapped (and may thus have a different interpretation).
    If number_of_stages=1, the returned results represent proposals from the
    first stage RPN and are padded to have self.max_num_proposals for each
    image; otherwise, the results can be interpreted as multiclass detections
    from the full two-stage model and are padded to self._max_detections.
    Args:
      prediction_dict: a dictionary holding prediction tensors (see the
        documentation for the predict method.  If number_of_stages=1, we
        expect prediction_dict to contain `rpn_box_encodings`,
        `rpn_objectness_predictions_with_background`, `rpn_features_to_crop`,
        and `anchors` fields.  Otherwise we expect prediction_dict to
        additionally contain `refined_box_encodings`,
        `class_predictions_with_background`, `num_proposals`,
        `proposal_boxes` and, optionally, `mask_predictions` fields.
      true_image_shapes: int32 tensor of shape [batch, 3] where each row is
        of the form [height, width, channels] indicating the shapes
        of true images in the resized images, as resized images can be padded
        with zeros.
    Returns:
      detections: a dictionary containing the following fields
        detection_boxes: [batch, max_detection, 4]
        detection_scores: [batch, max_detections]
        detection_classes: [batch, max_detections]
          (this entry is only created if rpn_mode=False)
        num_detections: [batch]
    Raises:
      ValueError: If `predict` is called before `preprocess`.
    """

    with tf.name_scope('FirstStagePostprocessor'):
      if self._number_of_stages == 1:
        proposal_boxes, proposal_scores, num_proposals = self._postprocess_rpn(
            prediction_dict['rpn_box_encodings'],
            prediction_dict['rpn_objectness_predictions_with_background'],
            prediction_dict['anchors'],
            true_image_shapes,
            true_image_shapes)
        return {
            fields.DetectionResultFields.detection_boxes: proposal_boxes,
            fields.DetectionResultFields.detection_scores: proposal_scores,
            fields.DetectionResultFields.num_detections:
                tf.to_float(num_proposals),
        }

    # TODO(jrru): Remove mask_predictions from _post_process_box_classifier.
    if (self._number_of_stages == 2 or
        (self._number_of_stages == 3 and self._is_training)):
      with tf.name_scope('SecondStagePostprocessor'):
        mask_predictions = prediction_dict.get(box_predictor.MASK_PREDICTIONS)
        detections_dict = self._postprocess_box_classifier(
            prediction_dict['refined_box_encodings'],
            prediction_dict['class_predictions_with_background'],
            prediction_dict['proposal_boxes'],
            prediction_dict['num_proposals'],
            true_image_shapes,
            mask_predictions=mask_predictions)

      if 'rpn_features_to_crop' in prediction_dict and self._initial_crop_size:
        self._add_detection_features_output_node(
            detections_dict[fields.DetectionResultFields.detection_boxes],
            prediction_dict['rpn_features_to_crop'])

      return detections_dict

    if self._number_of_stages == 3:
      # Post processing is already performed in 3rd stage. We need to transfer
      # postprocessed tensors from `prediction_dict` to `detections_dict`.
      return prediction_dict

  def _add_detection_features_output_node(self, detection_boxes,
                                          rpn_features_to_crop):
    """Add the detection features to the output node.
    The detection features are from cropping rpn_features with boxes.
    Each bounding box has one feature vector of length depth, which comes from
    mean_pooling of the cropped rpn_features.
    Args:
      detection_boxes: a 3-D float32 tensor of shape
        [batch_size, max_detection, 4] which represents the bounding boxes.
      rpn_features_to_crop: A 4-D float32 tensor with shape
        [batch, height, width, depth] representing image features to crop using
        the proposals boxes.
    """
    with tf.name_scope('SecondStageDetectionFeaturesExtract'):
      flattened_detected_feature_maps = (
          self._compute_second_stage_input_feature_maps(
              rpn_features_to_crop, detection_boxes))
      detection_features_unpooled = (
          self._feature_extractor.extract_box_classifier_features(
              flattened_detected_feature_maps,
              scope=self.second_stage_feature_extractor_scope))

      batch_size = tf.shape(detection_boxes)[0]
      max_detection = tf.shape(detection_boxes)[1]
      detection_features_pool = tf.reduce_mean(
          detection_features_unpooled, axis=[1, 2])
      detection_features = tf.reshape(
          detection_features_pool,
          [batch_size, max_detection, tf.shape(detection_features_pool)[-1]])

    detection_features = tf.identity(
        detection_features, 'detection_features')

  def _postprocess_rpn(self,
                       rpn_box_encodings_batch,
                       rpn_objectness_predictions_with_background_batch,
                       anchors,
                       image_shapes,
                       true_image_shapes):
    """Converts first stage prediction tensors from the RPN to proposals.
    This function decodes the raw RPN predictions, runs non-max suppression
    on the result.
    Note that the behavior of this function is slightly modified during
    training --- specifically, we stop the gradient from passing through the
    proposal boxes and we only return a balanced sampled subset of proposals
    with size `second_stage_batch_size`.
    Args:
      rpn_box_encodings_batch: A 3-D float32 tensor of shape
        [batch_size, num_anchors, self._box_coder.code_size] containing
        predicted proposal box encodings.
      rpn_objectness_predictions_with_background_batch: A 3-D float tensor of
        shape [batch_size, num_anchors, 2] containing objectness predictions
        (logits) for each of the anchors with 0 corresponding to background
        and 1 corresponding to object.
      anchors: A 2-D tensor of shape [num_anchors, 4] representing anchors
        for the first stage RPN.  Note that `num_anchors` can differ depending
        on whether the model is created in training or inference mode.
      image_shapes: A 2-D tensor of shape [batch, 3] containing the shapes of
        images in the batch.
      true_image_shapes: int32 tensor of shape [batch, 3] where each row is
        of the form [height, width, channels] indicating the shapes
        of true images in the resized images, as resized images can be padded
        with zeros.
    Returns:
      proposal_boxes: A float tensor with shape
        [batch_size, max_num_proposals, 4] representing the (potentially zero
        padded) proposal boxes for all images in the batch.  These boxes are
        represented as normalized coordinates.
      proposal_scores:  A float tensor with shape
        [batch_size, max_num_proposals] representing the (potentially zero
        padded) proposal objectness scores for all images in the batch.
      num_proposals: A Tensor of type `int32`. A 1-D tensor of shape [batch]
        representing the number of proposals predicted for each image in
        the batch.
    """
    rpn_box_encodings_batch = tf.expand_dims(rpn_box_encodings_batch, axis=2)
    rpn_encodings_shape = shape_utils.combined_static_and_dynamic_shape(
        rpn_box_encodings_batch)
    tiled_anchor_boxes = tf.tile(
        tf.expand_dims(anchors, 0), [rpn_encodings_shape[0], 1, 1])
    proposal_boxes = self._batch_decode_boxes(rpn_box_encodings_batch,
                                              tiled_anchor_boxes)
    proposal_boxes = tf.squeeze(proposal_boxes, axis=2)
    rpn_objectness_softmax_without_background = tf.nn.softmax(
        rpn_objectness_predictions_with_background_batch)[:, :, 1]
    clip_window = self._compute_clip_window(image_shapes)
    (proposal_boxes, proposal_scores, _, _, _,
     num_proposals) = self._first_stage_nms_fn(
         tf.expand_dims(proposal_boxes, axis=2),
         tf.expand_dims(rpn_objectness_softmax_without_background, axis=2),
         clip_window=clip_window)
    if self._is_training:
      proposal_boxes = tf.stop_gradient(proposal_boxes)
      if not self._hard_example_miner:
        (groundtruth_boxlists, groundtruth_classes_with_background_list, _,
         groundtruth_weights_list
        ) = self._format_groundtruth_data(true_image_shapes)
        (proposal_boxes, proposal_scores,
         num_proposals) = self._sample_box_classifier_batch(
             proposal_boxes, proposal_scores, num_proposals,
             groundtruth_boxlists, groundtruth_classes_with_background_list,
             groundtruth_weights_list)
    # normalize proposal boxes
    def normalize_boxes(args):
      proposal_boxes_per_image = args[0]
      image_shape = args[1]
      normalized_boxes_per_image = box_list_ops.to_normalized_coordinates(
          box_list.BoxList(proposal_boxes_per_image), image_shape[0],
          image_shape[1], check_range=False).get()
      return normalized_boxes_per_image
    normalized_proposal_boxes = shape_utils.static_or_dynamic_map_fn(
        normalize_boxes, elems=[proposal_boxes, image_shapes], dtype=tf.float32)
    return normalized_proposal_boxes, proposal_scores, num_proposals

  def _sample_box_classifier_batch(
      self,
      proposal_boxes,
      proposal_scores,
      num_proposals,
      groundtruth_boxlists,
      groundtruth_classes_with_background_list,
      groundtruth_weights_list):
    """Samples a minibatch for second stage.
    Args:
      proposal_boxes: A float tensor with shape
        [batch_size, num_proposals, 4] representing the (potentially zero
        padded) proposal boxes for all images in the batch.  These boxes are
        represented in absolute coordinates.
      proposal_scores:  A float tensor with shape
        [batch_size, num_proposals] representing the (potentially zero
        padded) proposal objectness scores for all images in the batch.
      num_proposals: A Tensor of type `int32`. A 1-D tensor of shape [batch]
        representing the number of proposals predicted for each image in
        the batch.
      groundtruth_boxlists: A list of BoxLists containing (absolute) coordinates
        of the groundtruth boxes.
      groundtruth_classes_with_background_list: A list of 2-D one-hot
        (or k-hot) tensors of shape [num_boxes, num_classes+1] containing the
        class targets with the 0th index assumed to map to the background class.
      groundtruth_weights_list: A list of 1-D tensors of shape [num_boxes]
        indicating the weight associated with the groundtruth boxes.
    Returns:
      proposal_boxes: A float tensor with shape
        [batch_size, second_stage_batch_size, 4] representing the (potentially
        zero padded) proposal boxes for all images in the batch.  These boxes
        are represented in absolute coordinates.
      proposal_scores:  A float tensor with shape
        [batch_size, second_stage_batch_size] representing the (potentially zero
        padded) proposal objectness scores for all images in the batch.
      num_proposals: A Tensor of type `int32`. A 1-D tensor of shape [batch]
        representing the number of proposals predicted for each image in
        the batch.
    """
    single_image_proposal_box_sample = []
    single_image_proposal_score_sample = []
    single_image_num_proposals_sample = []
    for (single_image_proposal_boxes,
         single_image_proposal_scores,
         single_image_num_proposals,
         single_image_groundtruth_boxlist,
         single_image_groundtruth_classes_with_background,
         single_image_groundtruth_weights) in zip(
             tf.unstack(proposal_boxes),
             tf.unstack(proposal_scores),
             tf.unstack(num_proposals),
             groundtruth_boxlists,
             groundtruth_classes_with_background_list,
             groundtruth_weights_list):
      single_image_boxlist = box_list.BoxList(single_image_proposal_boxes)
      single_image_boxlist.add_field(fields.BoxListFields.scores,
                                     single_image_proposal_scores)
      sampled_boxlist = self._sample_box_classifier_minibatch_single_image(
          single_image_boxlist,
          single_image_num_proposals,
          single_image_groundtruth_boxlist,
          single_image_groundtruth_classes_with_background,
          single_image_groundtruth_weights)
      sampled_padded_boxlist = box_list_ops.pad_or_clip_box_list(
          sampled_boxlist,
          num_boxes=self._second_stage_batch_size)
      single_image_num_proposals_sample.append(tf.minimum(
          sampled_boxlist.num_boxes(),
          self._second_stage_batch_size))
      bb = sampled_padded_boxlist.get()
      single_image_proposal_box_sample.append(bb)
      single_image_proposal_score_sample.append(
          sampled_padded_boxlist.get_field(fields.BoxListFields.scores))
    return (tf.stack(single_image_proposal_box_sample),
            tf.stack(single_image_proposal_score_sample),
            tf.stack(single_image_num_proposals_sample))

  def _format_groundtruth_data(self, true_image_shapes):
    """Helper function for preparing groundtruth data for target assignment.
    In order to be consistent with the model.DetectionModel interface,
    groundtruth boxes are specified in normalized coordinates and classes are
    specified as label indices with no assumed background category.  To prepare
    for target assignment, we:
    1) convert boxes to absolute coordinates,
    2) add a background class at class index 0
    3) groundtruth instance masks, if available, are resized to match
       image_shape.
    Args:
      true_image_shapes: int32 tensor of shape [batch, 3] where each row is
        of the form [height, width, channels] indicating the shapes
        of true images in the resized images, as resized images can be padded
        with zeros.
    Returns:
      groundtruth_boxlists: A list of BoxLists containing (absolute) coordinates
        of the groundtruth boxes.
      groundtruth_classes_with_background_list: A list of 2-D one-hot
        (or k-hot) tensors of shape [num_boxes, num_classes+1] containing the
        class targets with the 0th index assumed to map to the background class.
      groundtruth_masks_list: If present, a list of 3-D tf.float32 tensors of
        shape [num_boxes, image_height, image_width] containing instance masks.
        This is set to None if no masks exist in the provided groundtruth.
    """
    groundtruth_boxlists = [
        box_list_ops.to_absolute_coordinates(
            box_list.BoxList(boxes), true_image_shapes[i, 0],
            true_image_shapes[i, 1])
        for i, boxes in enumerate(
            self.groundtruth_lists(fields.BoxListFields.boxes))
    ]
    groundtruth_classes_with_background_list = [
        tf.to_float(
            tf.pad(one_hot_encoding, [[0, 0], [1, 0]], mode='CONSTANT'))
        for one_hot_encoding in self.groundtruth_lists(
            fields.BoxListFields.classes)]

    groundtruth_masks_list = self._groundtruth_lists.get(
        fields.BoxListFields.masks)
    # TODO(rathodv): Remove mask resizing once the legacy pipeline is deleted.
    if groundtruth_masks_list is not None and self._resize_masks:
      resized_masks_list = []
      for mask in groundtruth_masks_list:

        _, resized_mask, _ = self._image_resizer_fn(
            # Reuse the given `image_resizer_fn` to resize groundtruth masks.
            # `mask` tensor for an image is of the shape [num_masks,
            # image_height, image_width]. Below we create a dummy image of the
            # the shape [image_height, image_width, 1] to use with
            # `image_resizer_fn`.
            image=tf.zeros(tf.stack([tf.shape(mask)[1],
                                     tf.shape(mask)[2], 1])),
            masks=mask)
        resized_masks_list.append(resized_mask)

      groundtruth_masks_list = resized_masks_list
    if self.groundtruth_has_field(fields.BoxListFields.weights):
      groundtruth_weights_list = self.groundtruth_lists(
          fields.BoxListFields.weights)
    else:
      # Set weights for all batch elements equally to 1.0
      groundtruth_weights_list = []
      for groundtruth_classes in groundtruth_classes_with_background_list:
        num_gt = tf.shape(groundtruth_classes)[0]
        groundtruth_weights = tf.ones(num_gt)
        groundtruth_weights_list.append(groundtruth_weights)

    return (groundtruth_boxlists, groundtruth_classes_with_background_list,
            groundtruth_masks_list, groundtruth_weights_list)

  def _sample_box_classifier_minibatch_single_image(
      self, proposal_boxlist, num_valid_proposals, groundtruth_boxlist,
      groundtruth_classes_with_background, groundtruth_weights):
    """Samples a mini-batch of proposals to be sent to the box classifier.
    Helper function for self._postprocess_rpn.
    Args:
      proposal_boxlist: A BoxList containing K proposal boxes in absolute
        coordinates.
      num_valid_proposals: Number of valid proposals in the proposal boxlist.
      groundtruth_boxlist: A Boxlist containing N groundtruth object boxes in
        absolute coordinates.
      groundtruth_classes_with_background: A tensor with shape
        `[N, self.num_classes + 1]` representing groundtruth classes. The
        classes are assumed to be k-hot encoded, and include background as the
        zero-th class.
      groundtruth_weights: Weights attached to the groundtruth_boxes.
    Returns:
      a BoxList contained sampled proposals.
    """
    (cls_targets, cls_weights, _, _, _) = self._detector_target_assigner.assign(
        proposal_boxlist,
        groundtruth_boxlist,
        groundtruth_classes_with_background,
        unmatched_class_label=tf.constant(
            [1] + self._num_classes * [0], dtype=tf.float32),
        groundtruth_weights=groundtruth_weights)
    # Selects all boxes as candidates if none of them is selected according
    # to cls_weights. This could happen as boxes within certain IOU ranges
    # are ignored. If triggered, the selected boxes will still be ignored
    # during loss computation.
    cls_weights = tf.reduce_mean(cls_weights, axis=-1)
    positive_indicator = tf.greater(tf.argmax(cls_targets, axis=1), 0)
    valid_indicator = tf.logical_and(
        tf.range(proposal_boxlist.num_boxes()) < num_valid_proposals,
        cls_weights > 0
    )
    selected_positions = self._second_stage_sampler.subsample(
        valid_indicator,
        self._second_stage_batch_size,
        positive_indicator)
    return box_list_ops.boolean_mask(
        proposal_boxlist,
        selected_positions,
        use_static_shapes=self._use_static_shapes,
        indicator_sum=(self._second_stage_batch_size
                       if self._use_static_shapes else None))

  def _compute_second_stage_input_feature_maps(self, features_to_crop,
                                               proposal_boxes_normalized):
    """Crops to a set of proposals from the feature map for a batch of images.
    Helper function for self._postprocess_rpn. This function calls
    `tf.image.crop_and_resize` to create the feature map to be passed to the
    second stage box classifier for each proposal.
    Args:
      features_to_crop: A float32 tensor with shape
        [batch_size, height, width, depth]
      proposal_boxes_normalized: A float32 tensor with shape [batch_size,
        num_proposals, box_code_size] containing proposal boxes in
        normalized coordinates.
    Returns:
      A float32 tensor with shape [K, new_height, new_width, depth].
    """
    cropped_regions = self._flatten_first_two_dimensions(
        self._crop_and_resize_fn(
            features_to_crop, proposal_boxes_normalized,
            [self._initial_crop_size, self._initial_crop_size]))
    return slim.max_pool2d(
        cropped_regions,
        [self._maxpool_kernel_size, self._maxpool_kernel_size],
        stride=self._maxpool_stride)

  def _postprocess_box_classifier(self,
                                  refined_box_encodings,
                                  class_predictions_with_background,
                                  proposal_boxes,
                                  num_proposals,
                                  image_shapes,
                                  mask_predictions=None):
    """Converts predictions from the second stage box classifier to detections.
    Args:
      refined_box_encodings: a 3-D float tensor with shape
        [total_num_padded_proposals, num_classes, self._box_coder.code_size]
        representing predicted (final) refined box encodings. If using a shared
        box across classes the shape will instead be
        [total_num_padded_proposals, 1, 4]
      class_predictions_with_background: a 3-D tensor float with shape
        [total_num_padded_proposals, num_classes + 1] containing class
        predictions (logits) for each of the proposals.  Note that this tensor
        *includes* background class predictions (at class index 0).
      proposal_boxes: a 3-D float tensor with shape
        [batch_size, self.max_num_proposals, 4] representing decoded proposal
        bounding boxes in absolute coordinates.
      num_proposals: a 1-D int32 tensor of shape [batch] representing the number
        of proposals predicted for each image in the batch.
      image_shapes: a 2-D int32 tensor containing shapes of input image in the
        batch.
      mask_predictions: (optional) a 4-D float tensor with shape
        [total_num_padded_proposals, num_classes, mask_height, mask_width]
        containing instance mask prediction logits.
    Returns:
      A dictionary containing:
        `detection_boxes`: [batch, max_detection, 4] in normalized co-ordinates.
        `detection_scores`: [batch, max_detections]
        `detection_classes`: [batch, max_detections]
        `num_detections`: [batch]
        `detection_masks`:
          (optional) [batch, max_detections, mask_height, mask_width]. Note
          that a pixel-wise sigmoid score converter is applied to the detection
          masks.
    """
    refined_box_encodings_batch = tf.reshape(
        refined_box_encodings,
        [-1,
         self.max_num_proposals,
         refined_box_encodings.shape[1],
         self._box_coder.code_size])
    class_predictions_with_background_batch = tf.reshape(
        class_predictions_with_background,
        [-1, self.max_num_proposals, self.num_classes + 1]
    )
    refined_decoded_boxes_batch = self._batch_decode_boxes(
        refined_box_encodings_batch, proposal_boxes)
    class_predictions_with_background_batch = (
        self._second_stage_score_conversion_fn(
            class_predictions_with_background_batch))
    class_predictions_batch = tf.reshape(
        tf.slice(class_predictions_with_background_batch,
                 [0, 0, 1], [-1, -1, -1]),
        [-1, self.max_num_proposals, self.num_classes])
    clip_window = self._compute_clip_window(image_shapes)
    mask_predictions_batch = None
    if mask_predictions is not None:
      mask_height = mask_predictions.shape[2].value
      mask_width = mask_predictions.shape[3].value
      mask_predictions = tf.sigmoid(mask_predictions)
      mask_predictions_batch = tf.reshape(
          mask_predictions, [-1, self.max_num_proposals,
                             self.num_classes, mask_height, mask_width])

    (nmsed_boxes, nmsed_scores, nmsed_classes, nmsed_masks, _,
     num_detections) = self._second_stage_nms_fn(
         refined_decoded_boxes_batch,
         class_predictions_batch,
         clip_window=clip_window,
         change_coordinate_frame=True,
         num_valid_boxes=num_proposals,
         masks=mask_predictions_batch)
    detections = {
        fields.DetectionResultFields.detection_boxes: nmsed_boxes,
        fields.DetectionResultFields.detection_scores: nmsed_scores,
        fields.DetectionResultFields.detection_classes: nmsed_classes,
        fields.DetectionResultFields.num_detections: tf.to_float(num_detections)
    }
    if nmsed_masks is not None:
      detections[fields.DetectionResultFields.detection_masks] = nmsed_masks
    return detections

  def _batch_decode_boxes(self, box_encodings, anchor_boxes):
    """Decodes box encodings with respect to the anchor boxes.
    Args:
      box_encodings: a 4-D tensor with shape
        [batch_size, num_anchors, num_classes, self._box_coder.code_size]
        representing box encodings.
      anchor_boxes: [batch_size, num_anchors, self._box_coder.code_size]
        representing decoded bounding boxes. If using a shared box across
        classes the shape will instead be
        [total_num_proposals, 1, self._box_coder.code_size].
    Returns:
      decoded_boxes: a
        [batch_size, num_anchors, num_classes, self._box_coder.code_size]
        float tensor representing bounding box predictions (for each image in
        batch, proposal and class). If using a shared box across classes the
        shape will instead be
        [batch_size, num_anchors, 1, self._box_coder.code_size].
    """
    combined_shape = shape_utils.combined_static_and_dynamic_shape(
        box_encodings)
    num_classes = combined_shape[2]
    tiled_anchor_boxes = tf.tile(
        tf.expand_dims(anchor_boxes, 2), [1, 1, num_classes, 1])
    tiled_anchors_boxlist = box_list.BoxList(
        tf.reshape(tiled_anchor_boxes, [-1, 4]))
    decoded_boxes = self._box_coder.decode(
        tf.reshape(box_encodings, [-1, self._box_coder.code_size]),
        tiled_anchors_boxlist)
    return tf.reshape(decoded_boxes.get(),
                      tf.stack([combined_shape[0], combined_shape[1],
                                num_classes, 4]))

  def loss(self, prediction_dict, true_image_shapes, scope=None):
    """Compute scalar loss tensors given prediction tensors.
    If number_of_stages=1, only RPN related losses are computed (i.e.,
    `rpn_localization_loss` and `rpn_objectness_loss`).  Otherwise all
    losses are computed.
    Args:
      prediction_dict: a dictionary holding prediction tensors (see the
        documentation for the predict method.  If number_of_stages=1, we
        expect prediction_dict to contain `rpn_box_encodings`,
        `rpn_objectness_predictions_with_background`, `rpn_features_to_crop`,
        `image_shape`, and `anchors` fields.  Otherwise we expect
        prediction_dict to additionally contain `refined_box_encodings`,
        `class_predictions_with_background`, `num_proposals`, and
        `proposal_boxes` fields.
      true_image_shapes: int32 tensor of shape [batch, 3] where each row is
        of the form [height, width, channels] indicating the shapes
        of true images in the resized images, as resized images can be padded
        with zeros.
      scope: Optional scope name.
    Returns:
      a dictionary mapping loss keys (`first_stage_localization_loss`,
        `first_stage_objectness_loss`, 'second_stage_localization_loss',
        'second_stage_classification_loss') to scalar tensors representing
        corresponding loss values.
    """
    with tf.name_scope(scope, 'Loss', prediction_dict.values()):
      (groundtruth_boxlists, groundtruth_classes_with_background_list,
       groundtruth_masks_list, groundtruth_weights_list
      ) = self._format_groundtruth_data(true_image_shapes)
      loss_dict = self._loss_rpn(
          prediction_dict['rpn_box_encodings'],
          prediction_dict['rpn_objectness_predictions_with_background'],
          prediction_dict['anchors'], groundtruth_boxlists,
          groundtruth_classes_with_background_list, groundtruth_weights_list)
      if self._number_of_stages > 1:
        loss_dict.update(
            self._loss_box_classifier(
                prediction_dict['refined_box_encodings'],
                prediction_dict['class_predictions_with_background'],
                prediction_dict['proposal_boxes'],
                prediction_dict['num_proposals'], groundtruth_boxlists,
                groundtruth_classes_with_background_list,
                groundtruth_weights_list, prediction_dict['image_shape'],
                prediction_dict.get('mask_predictions'), groundtruth_masks_list,
                prediction_dict.get(
                    fields.DetectionResultFields.detection_boxes),
                prediction_dict.get(
                    fields.DetectionResultFields.num_detections)))
    return loss_dict

  def _loss_rpn(self, rpn_box_encodings,
                rpn_objectness_predictions_with_background, anchors,
                groundtruth_boxlists, groundtruth_classes_with_background_list,
                groundtruth_weights_list):
    """Computes scalar RPN loss tensors.
    Uses self._proposal_target_assigner to obtain regression and classification
    targets for the first stage RPN, samples a "minibatch" of anchors to
    participate in the loss computation, and returns the RPN losses.
    Args:
      rpn_box_encodings: A 4-D float tensor of shape
        [batch_size, num_anchors, self._box_coder.code_size] containing
        predicted proposal box encodings.
      rpn_objectness_predictions_with_background: A 2-D float tensor of shape
        [batch_size, num_anchors, 2] containing objectness predictions
        (logits) for each of the anchors with 0 corresponding to background
        and 1 corresponding to object.
      anchors: A 2-D tensor of shape [num_anchors, 4] representing anchors
        for the first stage RPN.  Note that `num_anchors` can differ depending
        on whether the model is created in training or inference mode.
      groundtruth_boxlists: A list of BoxLists containing coordinates of the
        groundtruth boxes.
      groundtruth_classes_with_background_list: A list of 2-D one-hot
        (or k-hot) tensors of shape [num_boxes, num_classes+1] containing the
        class targets with the 0th index assumed to map to the background class.
      groundtruth_weights_list: A list of 1-D tf.float32 tensors of shape
        [num_boxes] containing weights for groundtruth boxes.
    Returns:
      a dictionary mapping loss keys (`first_stage_localization_loss`,
        `first_stage_objectness_loss`) to scalar tensors representing
        corresponding loss values.
    """
    with tf.name_scope('RPNLoss'):
      (batch_cls_targets, batch_cls_weights, batch_reg_targets,
       batch_reg_weights, _) = target_assigner.batch_assign_targets(
           target_assigner=self._proposal_target_assigner,
           anchors_batch=box_list.BoxList(anchors),
           gt_box_batch=groundtruth_boxlists,
           gt_class_targets_batch=(len(groundtruth_boxlists) * [None]),
           gt_weights_batch=groundtruth_weights_list)
      batch_cls_weights = tf.reduce_mean(batch_cls_weights, axis=2)
      batch_cls_targets = tf.squeeze(batch_cls_targets, axis=2)

      def _minibatch_subsample_fn(inputs):
        cls_targets, cls_weights = inputs
        return self._first_stage_sampler.subsample(
            tf.cast(cls_weights, tf.bool),
            self._first_stage_minibatch_size, tf.cast(cls_targets, tf.bool))
      batch_sampled_indices = tf.to_float(shape_utils.static_or_dynamic_map_fn(
          _minibatch_subsample_fn,
          [batch_cls_targets, batch_cls_weights],
          dtype=tf.bool,
          parallel_iterations=self._parallel_iterations,
          back_prop=True))

      # Normalize by number of examples in sampled minibatch
      normalizer = tf.reduce_sum(batch_sampled_indices, axis=1)
      batch_one_hot_targets = tf.one_hot(
          tf.to_int32(batch_cls_targets), depth=2)
      sampled_reg_indices = tf.multiply(batch_sampled_indices,
                                        batch_reg_weights)

      losses_mask = None
      if self.groundtruth_has_field(fields.InputDataFields.is_annotated):
        losses_mask = tf.stack(self.groundtruth_lists(
            fields.InputDataFields.is_annotated))
      localization_losses = self._first_stage_localization_loss(
          rpn_box_encodings, batch_reg_targets, weights=sampled_reg_indices,
          losses_mask=losses_mask)
      objectness_losses = self._first_stage_objectness_loss(
          rpn_objectness_predictions_with_background,
          batch_one_hot_targets,
          weights=tf.expand_dims(batch_sampled_indices, axis=-1),
          losses_mask=losses_mask)
      localization_loss = tf.reduce_mean(
          tf.reduce_sum(localization_losses, axis=1) / normalizer)
      objectness_loss = tf.reduce_mean(
          tf.reduce_sum(objectness_losses, axis=1) / normalizer)

      localization_loss = tf.multiply(self._first_stage_loc_loss_weight,
                                      localization_loss,
                                      name='localization_loss')
      objectness_loss = tf.multiply(self._first_stage_obj_loss_weight,
                                    objectness_loss, name='objectness_loss')
      loss_dict = {localization_loss.op.name: localization_loss,
                   objectness_loss.op.name: objectness_loss}
    return loss_dict

  def _loss_box_classifier(self,
                           refined_box_encodings,
                           class_predictions_with_background,
                           proposal_boxes,
                           num_proposals,
                           groundtruth_boxlists,
                           groundtruth_classes_with_background_list,
                           groundtruth_weights_list,
                           image_shape,
                           prediction_masks=None,
                           groundtruth_masks_list=None,
                           detection_boxes=None,
                           num_detections=None):
    """Computes scalar box classifier loss tensors.
    Uses self._detector_target_assigner to obtain regression and classification
    targets for the second stage box classifier, optionally performs
    hard mining, and returns losses.  All losses are computed independently
    for each image and then averaged across the batch.
    Please note that for boxes and masks with multiple labels, the box
    regression and mask prediction losses are only computed for one label.
    This function assumes that the proposal boxes in the "padded" regions are
    actually zero (and thus should not be matched to).
    Args:
      refined_box_encodings: a 3-D tensor with shape
        [total_num_proposals, num_classes, box_coder.code_size] representing
        predicted (final) refined box encodings. If using a shared box across
        classes this will instead have shape
        [total_num_proposals, 1, box_coder.code_size].
      class_predictions_with_background: a 2-D tensor with shape
        [total_num_proposals, num_classes + 1] containing class
        predictions (logits) for each of the anchors.  Note that this tensor
        *includes* background class predictions (at class index 0).
      proposal_boxes: [batch_size, self.max_num_proposals, 4] representing
        decoded proposal bounding boxes.
      num_proposals: A Tensor of type `int32`. A 1-D tensor of shape [batch]
        representing the number of proposals predicted for each image in
        the batch.
      groundtruth_boxlists: a list of BoxLists containing coordinates of the
        groundtruth boxes.
      groundtruth_classes_with_background_list: a list of 2-D one-hot
        (or k-hot) tensors of shape [num_boxes, num_classes + 1] containing the
        class targets with the 0th index assumed to map to the background class.
      groundtruth_weights_list: A list of 1-D tf.float32 tensors of shape
        [num_boxes] containing weights for groundtruth boxes.
      image_shape: a 1-D tensor of shape [4] representing the image shape.
      prediction_masks: an optional 4-D tensor with shape [total_num_proposals,
        num_classes, mask_height, mask_width] containing the instance masks for
        each box.
      groundtruth_masks_list: an optional list of 3-D tensors of shape
        [num_boxes, image_height, image_width] containing the instance masks for
        each of the boxes.
<<<<<<< HEAD
=======
      detection_boxes: 3-D float tensor of shape [batch,
        max_total_detections, 4] containing post-processed detection boxes in
        normalized co-ordinates.
      num_detections: 1-D int32 tensor of shape [batch] containing number of
        valid detections in `detection_boxes`.

>>>>>>> 0e05682d
    Returns:
      a dictionary mapping loss keys ('second_stage_localization_loss',
        'second_stage_classification_loss') to scalar tensors representing
        corresponding loss values.
    Raises:
      ValueError: if `predict_instance_masks` in
        second_stage_mask_rcnn_box_predictor is True and
        `groundtruth_masks_list` is not provided.
    """
    with tf.name_scope('BoxClassifierLoss'):
      paddings_indicator = self._padded_batched_proposals_indicator(
          num_proposals, proposal_boxes.shape[1])
      proposal_boxlists = [
          box_list.BoxList(proposal_boxes_single_image)
          for proposal_boxes_single_image in tf.unstack(proposal_boxes)]
      batch_size = len(proposal_boxlists)

      num_proposals_or_one = tf.to_float(tf.expand_dims(
          tf.maximum(num_proposals, tf.ones_like(num_proposals)), 1))
      normalizer = tf.tile(num_proposals_or_one,
                           [1, self.max_num_proposals]) * batch_size

      (batch_cls_targets_with_background, batch_cls_weights, batch_reg_targets,
       batch_reg_weights, _) = target_assigner.batch_assign_targets(
           target_assigner=self._detector_target_assigner,
           anchors_batch=proposal_boxlists,
           gt_box_batch=groundtruth_boxlists,
           gt_class_targets_batch=groundtruth_classes_with_background_list,
           unmatched_class_label=tf.constant(
               [1] + self._num_classes * [0], dtype=tf.float32),
           gt_weights_batch=groundtruth_weights_list)

      class_predictions_with_background = tf.reshape(
          class_predictions_with_background,
          [batch_size, self.max_num_proposals, -1])

      flat_cls_targets_with_background = tf.reshape(
          batch_cls_targets_with_background,
          [batch_size * self.max_num_proposals, -1])
      one_hot_flat_cls_targets_with_background = tf.argmax(
          flat_cls_targets_with_background, axis=1)
      one_hot_flat_cls_targets_with_background = tf.one_hot(
          one_hot_flat_cls_targets_with_background,
          flat_cls_targets_with_background.get_shape()[1])

      # If using a shared box across classes use directly
      if refined_box_encodings.shape[1] == 1:
        reshaped_refined_box_encodings = tf.reshape(
            refined_box_encodings,
            [batch_size, self.max_num_proposals, self._box_coder.code_size])
      # For anchors with multiple labels, picks refined_location_encodings
      # for just one class to avoid over-counting for regression loss and
      # (optionally) mask loss.
      else:
        reshaped_refined_box_encodings = (
            self._get_refined_encodings_for_postitive_class(
                refined_box_encodings,
                one_hot_flat_cls_targets_with_background, batch_size))

      losses_mask = None
      if self.groundtruth_has_field(fields.InputDataFields.is_annotated):
        losses_mask = tf.stack(self.groundtruth_lists(
            fields.InputDataFields.is_annotated))
      second_stage_loc_losses = self._second_stage_localization_loss(
          reshaped_refined_box_encodings,
          batch_reg_targets,
          weights=batch_reg_weights,
          losses_mask=losses_mask) / normalizer
      second_stage_cls_losses = ops.reduce_sum_trailing_dimensions(
          self._second_stage_classification_loss(
              class_predictions_with_background,
              batch_cls_targets_with_background,
              weights=batch_cls_weights,
              losses_mask=losses_mask),
          ndims=2) / normalizer

      second_stage_loc_loss = tf.reduce_sum(
          second_stage_loc_losses * tf.to_float(paddings_indicator))
      second_stage_cls_loss = tf.reduce_sum(
          second_stage_cls_losses * tf.to_float(paddings_indicator))

      if self._hard_example_miner:
        (second_stage_loc_loss, second_stage_cls_loss
        ) = self._unpad_proposals_and_apply_hard_mining(
            proposal_boxlists, second_stage_loc_losses,
            second_stage_cls_losses, num_proposals)
      localization_loss = tf.multiply(self._second_stage_loc_loss_weight,
                                      second_stage_loc_loss,
                                      name='localization_loss')

      classification_loss = tf.multiply(self._second_stage_cls_loss_weight,
                                        second_stage_cls_loss,
                                        name='classification_loss')

      loss_dict = {localization_loss.op.name: localization_loss,
                   classification_loss.op.name: classification_loss}
      second_stage_mask_loss = None
      if prediction_masks is not None:
        if groundtruth_masks_list is None:
          raise ValueError('Groundtruth instance masks not provided. '
                           'Please configure input reader.')

        if not self._is_training:
          (proposal_boxes, proposal_boxlists, paddings_indicator,
           one_hot_flat_cls_targets_with_background
          ) = self._get_mask_proposal_boxes_and_classes(
              detection_boxes, num_detections, image_shape,
              groundtruth_boxlists, groundtruth_classes_with_background_list,
              groundtruth_weights_list)
        unmatched_mask_label = tf.zeros(image_shape[1:3], dtype=tf.float32)
        (batch_mask_targets, _, _, batch_mask_target_weights,
         _) = target_assigner.batch_assign_targets(
             target_assigner=self._detector_target_assigner,
             anchors_batch=proposal_boxlists,
             gt_box_batch=groundtruth_boxlists,
             gt_class_targets_batch=groundtruth_masks_list,
             unmatched_class_label=unmatched_mask_label,
             gt_weights_batch=groundtruth_weights_list)

        # Pad the prediction_masks with to add zeros for background class to be
        # consistent with class predictions.
        if prediction_masks.get_shape().as_list()[1] == 1:
          # Class agnostic masks or masks for one-class prediction. Logic for
          # both cases is the same since background predictions are ignored
          # through the batch_mask_target_weights.
          prediction_masks_masked_by_class_targets = prediction_masks
        else:
          prediction_masks_with_background = tf.pad(
              prediction_masks, [[0, 0], [1, 0], [0, 0], [0, 0]])
          prediction_masks_masked_by_class_targets = tf.boolean_mask(
              prediction_masks_with_background,
              tf.greater(one_hot_flat_cls_targets_with_background, 0))

        mask_height = prediction_masks.shape[2].value
        mask_width = prediction_masks.shape[3].value
        reshaped_prediction_masks = tf.reshape(
            prediction_masks_masked_by_class_targets,
            [batch_size, -1, mask_height * mask_width])

        batch_mask_targets_shape = tf.shape(batch_mask_targets)
        flat_gt_masks = tf.reshape(batch_mask_targets,
                                   [-1, batch_mask_targets_shape[2],
                                    batch_mask_targets_shape[3]])

        # Use normalized proposals to crop mask targets from image masks.
        flat_normalized_proposals = box_list_ops.to_normalized_coordinates(
            box_list.BoxList(tf.reshape(proposal_boxes, [-1, 4])),
            image_shape[1], image_shape[2]).get()

        flat_cropped_gt_mask = self._crop_and_resize_fn(
            tf.expand_dims(flat_gt_masks, -1),
            tf.expand_dims(flat_normalized_proposals, axis=1),
            [mask_height, mask_width])
        # Without stopping gradients into cropped groundtruth masks the
        # performance with 100-padded groundtruth masks when batch size > 1 is
        # about 4% worse.
        # TODO(rathodv): Investigate this since we don't expect any variables
        # upstream of flat_cropped_gt_mask.
        flat_cropped_gt_mask = tf.stop_gradient(flat_cropped_gt_mask)

        batch_cropped_gt_mask = tf.reshape(
            flat_cropped_gt_mask,
            [batch_size, -1, mask_height * mask_width])

        mask_losses_weights = (
            batch_mask_target_weights * tf.to_float(paddings_indicator))
        mask_losses = self._second_stage_mask_loss(
            reshaped_prediction_masks,
            batch_cropped_gt_mask,
            weights=tf.expand_dims(mask_losses_weights, axis=-1),
            losses_mask=losses_mask)
        total_mask_loss = tf.reduce_sum(mask_losses)
        normalizer = tf.maximum(
            tf.reduce_sum(mask_losses_weights * mask_height * mask_width), 1.0)
        second_stage_mask_loss = total_mask_loss / normalizer

      if second_stage_mask_loss is not None:
        mask_loss = tf.multiply(self._second_stage_mask_loss_weight,
                                second_stage_mask_loss, name='mask_loss')
        loss_dict[mask_loss.op.name] = mask_loss
    return loss_dict

  def _get_mask_proposal_boxes_and_classes(
      self, detection_boxes, num_detections, image_shape, groundtruth_boxlists,
      groundtruth_classes_with_background_list, groundtruth_weights_list):
    """Returns proposal boxes and class targets to compute evaluation mask loss.

    During evaluation, detection boxes are used to extract features for mask
    prediction. Therefore, to compute mask loss during evaluation detection
    boxes must be used to compute correct class and mask targets. This function
    returns boxes and classes in the correct format for computing mask targets
    during evaluation.

    Args:
      detection_boxes: A 3-D float tensor of shape [batch, max_detection_boxes,
        4] containing detection boxes in normalized co-ordinates.
      num_detections: A 1-D float tensor of shape [batch] containing number of
        valid boxes in `detection_boxes`.
      image_shape: A 1-D tensor of shape [4] containing image tensor shape.
      groundtruth_boxlists: A list of groundtruth boxlists.
      groundtruth_classes_with_background_list: A list of groundtruth classes.
      groundtruth_weights_list: A list of groundtruth weights.
    Return:
      mask_proposal_boxes: detection boxes to use for mask proposals in absolute
        co-ordinates.
      mask_proposal_boxlists: `mask_proposal_boxes` in a list of BoxLists in
        absolute co-ordinates.
      mask_proposal_paddings_indicator: a tensor indicating valid boxes.
      mask_proposal_one_hot_flat_cls_targets_with_background: Class targets
        computed using detection boxes.
    """
    batch, max_num_detections, _ = detection_boxes.shape.as_list()
    proposal_boxes = tf.reshape(box_list_ops.to_absolute_coordinates(
        box_list.BoxList(tf.reshape(detection_boxes, [-1, 4])), image_shape[1],
        image_shape[2]).get(), [batch, max_num_detections, 4])
    proposal_boxlists = [
        box_list.BoxList(detection_boxes_single_image)
        for detection_boxes_single_image in tf.unstack(proposal_boxes)
    ]
    paddings_indicator = self._padded_batched_proposals_indicator(
        tf.to_int32(num_detections), detection_boxes.shape[1])
    (batch_cls_targets_with_background, _, _, _,
     _) = target_assigner.batch_assign_targets(
         target_assigner=self._detector_target_assigner,
         anchors_batch=proposal_boxlists,
         gt_box_batch=groundtruth_boxlists,
         gt_class_targets_batch=groundtruth_classes_with_background_list,
         unmatched_class_label=tf.constant(
             [1] + self._num_classes * [0], dtype=tf.float32),
         gt_weights_batch=groundtruth_weights_list)
    flat_cls_targets_with_background = tf.reshape(
        batch_cls_targets_with_background, [-1, self._num_classes + 1])
    one_hot_flat_cls_targets_with_background = tf.argmax(
        flat_cls_targets_with_background, axis=1)
    one_hot_flat_cls_targets_with_background = tf.one_hot(
        one_hot_flat_cls_targets_with_background,
        flat_cls_targets_with_background.get_shape()[1])
    return (proposal_boxes, proposal_boxlists, paddings_indicator,
            one_hot_flat_cls_targets_with_background)

  def _get_refined_encodings_for_postitive_class(
      self, refined_box_encodings, flat_cls_targets_with_background,
      batch_size):
    # We only predict refined location encodings for the non background
    # classes, but we now pad it to make it compatible with the class
    # predictions
    refined_box_encodings_with_background = tf.pad(refined_box_encodings,
                                                   [[0, 0], [1, 0], [0, 0]])
    refined_box_encodings_masked_by_class_targets = (
        box_list_ops.boolean_mask(
            box_list.BoxList(
                tf.reshape(refined_box_encodings_with_background,
                           [-1, self._box_coder.code_size])),
            tf.reshape(tf.greater(flat_cls_targets_with_background, 0), [-1]),
            use_static_shapes=self._use_static_shapes,
            indicator_sum=batch_size * self.max_num_proposals
            if self._use_static_shapes else None).get())
    return tf.reshape(
        refined_box_encodings_masked_by_class_targets, [
            batch_size, self.max_num_proposals,
            self._box_coder.code_size
        ])

  def _padded_batched_proposals_indicator(self,
                                          num_proposals,
                                          max_num_proposals):
    """Creates indicator matrix of non-pad elements of padded batch proposals.
    Args:
      num_proposals: Tensor of type tf.int32 with shape [batch_size].
      max_num_proposals: Maximum number of proposals per image (integer).
    Returns:
      A Tensor of type tf.bool with shape [batch_size, max_num_proposals].
    """
    batch_size = tf.size(num_proposals)
    tiled_num_proposals = tf.tile(
        tf.expand_dims(num_proposals, 1), [1, max_num_proposals])
    tiled_proposal_index = tf.tile(
        tf.expand_dims(tf.range(max_num_proposals), 0), [batch_size, 1])
    return tf.greater(tiled_num_proposals, tiled_proposal_index)

  def _unpad_proposals_and_apply_hard_mining(self,
                                             proposal_boxlists,
                                             second_stage_loc_losses,
                                             second_stage_cls_losses,
                                             num_proposals):
    """Unpads proposals and applies hard mining.
    Args:
      proposal_boxlists: A list of `batch_size` BoxLists each representing
        `self.max_num_proposals` representing decoded proposal bounding boxes
        for each image.
      second_stage_loc_losses: A Tensor of type `float32`. A tensor of shape
        `[batch_size, self.max_num_proposals]` representing per-anchor
        second stage localization loss values.
      second_stage_cls_losses: A Tensor of type `float32`. A tensor of shape
        `[batch_size, self.max_num_proposals]` representing per-anchor
        second stage classification loss values.
      num_proposals: A Tensor of type `int32`. A 1-D tensor of shape [batch]
        representing the number of proposals predicted for each image in
        the batch.
    Returns:
      second_stage_loc_loss: A scalar float32 tensor representing the second
        stage localization loss.
      second_stage_cls_loss: A scalar float32 tensor representing the second
        stage classification loss.
    """
    for (proposal_boxlist, single_image_loc_loss, single_image_cls_loss,
         single_image_num_proposals) in zip(
             proposal_boxlists,
             tf.unstack(second_stage_loc_losses),
             tf.unstack(second_stage_cls_losses),
             tf.unstack(num_proposals)):
      proposal_boxlist = box_list.BoxList(
          tf.slice(proposal_boxlist.get(),
                   [0, 0], [single_image_num_proposals, -1]))
      single_image_loc_loss = tf.slice(single_image_loc_loss,
                                       [0], [single_image_num_proposals])
      single_image_cls_loss = tf.slice(single_image_cls_loss,
                                       [0], [single_image_num_proposals])
      return self._hard_example_miner(
          location_losses=tf.expand_dims(single_image_loc_loss, 0),
          cls_losses=tf.expand_dims(single_image_cls_loss, 0),
          decoded_boxlist_list=[proposal_boxlist])

  def regularization_losses(self):
    """Returns a list of regularization losses for this model.
    Returns a list of regularization losses for this model that the estimator
    needs to use during training/optimization.
    Returns:
      A list of regularization loss tensors.
    """
    return tf.get_collection(tf.GraphKeys.REGULARIZATION_LOSSES)

  def restore_map(self,
                  fine_tune_checkpoint_type='detection',
                  load_all_detection_checkpoint_vars=False):
    """Returns a map of variables to load from a foreign checkpoint.
    See parent class for details.
    Args:
      fine_tune_checkpoint_type: whether to restore from a full detection
        checkpoint (with compatible variable names) or to restore from a
        classification checkpoint for initialization prior to training.
        Valid values: `detection`, `classification`. Default 'detection'.
       load_all_detection_checkpoint_vars: whether to load all variables (when
         `fine_tune_checkpoint_type` is `detection`). If False, only variables
         within the feature extractor scopes are included. Default False.
    Returns:
      A dict mapping variable names (to load from a checkpoint) to variables in
      the model graph.
    Raises:
      ValueError: if fine_tune_checkpoint_type is neither `classification`
        nor `detection`.
    """
    if fine_tune_checkpoint_type not in ['detection', 'classification']:
      raise ValueError('Not supported fine_tune_checkpoint_type: {}'.format(
          fine_tune_checkpoint_type))
    if fine_tune_checkpoint_type == 'classification':
      return self._feature_extractor.restore_from_classification_checkpoint_fn(
          self.first_stage_feature_extractor_scope,
          self.second_stage_feature_extractor_scope)

    variables_to_restore = tf.global_variables()
    variables_to_restore.append(slim.get_or_create_global_step())
    # Only load feature extractor variables to be consistent with loading from
    # a classification checkpoint.
    include_patterns = None
    if not load_all_detection_checkpoint_vars:
      include_patterns = [
          self.first_stage_feature_extractor_scope,
          self.second_stage_feature_extractor_scope
      ]
    feature_extractor_variables = tf.contrib.framework.filter_variables(
        variables_to_restore, include_patterns=include_patterns)
    return {var.op.name: var for var in feature_extractor_variables}

  def updates(self):
    """Returns a list of update operators for this model.
    Returns a list of update operators for this model that must be executed at
    each training step. The estimator's train op needs to have a control
    dependency on these updates.
    Returns:
      A list of update operators.
    """
<<<<<<< HEAD
    return tf.get_collection(tf.GraphKeys.UPDATE_OPS)   
=======
    return tf.get_collection(tf.GraphKeys.UPDATE_OPS)
>>>>>>> 0e05682d
<|MERGE_RESOLUTION|>--- conflicted
+++ resolved
@@ -1762,15 +1762,11 @@
       groundtruth_masks_list: an optional list of 3-D tensors of shape
         [num_boxes, image_height, image_width] containing the instance masks for
         each of the boxes.
-<<<<<<< HEAD
-=======
       detection_boxes: 3-D float tensor of shape [batch,
         max_total_detections, 4] containing post-processed detection boxes in
         normalized co-ordinates.
       num_detections: 1-D int32 tensor of shape [batch] containing number of
         valid detections in `detection_boxes`.
-
->>>>>>> 0e05682d
     Returns:
       a dictionary mapping loss keys ('second_stage_localization_loss',
         'second_stage_classification_loss') to scalar tensors representing
@@ -1957,13 +1953,11 @@
       self, detection_boxes, num_detections, image_shape, groundtruth_boxlists,
       groundtruth_classes_with_background_list, groundtruth_weights_list):
     """Returns proposal boxes and class targets to compute evaluation mask loss.
-
     During evaluation, detection boxes are used to extract features for mask
     prediction. Therefore, to compute mask loss during evaluation detection
     boxes must be used to compute correct class and mask targets. This function
     returns boxes and classes in the correct format for computing mask targets
     during evaluation.
-
     Args:
       detection_boxes: A 3-D float tensor of shape [batch, max_detection_boxes,
         4] containing detection boxes in normalized co-ordinates.
@@ -2153,8 +2147,4 @@
     Returns:
       A list of update operators.
     """
-<<<<<<< HEAD
-    return tf.get_collection(tf.GraphKeys.UPDATE_OPS)   
-=======
-    return tf.get_collection(tf.GraphKeys.UPDATE_OPS)
->>>>>>> 0e05682d
+    return tf.get_collection(tf.GraphKeys.UPDATE_OPS)