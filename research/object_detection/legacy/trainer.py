# Copyright 2017 The TensorFlow Authors. All Rights Reserved.
#
# Licensed under the Apache License, Version 2.0 (the "License");
# you may not use this file except in compliance with the License.
# You may obtain a copy of the License at
#
#     http://www.apache.org/licenses/LICENSE-2.0
#
# Unless required by applicable law or agreed to in writing, software
# distributed under the License is distributed on an "AS IS" BASIS,
# WITHOUT WARRANTIES OR CONDITIONS OF ANY KIND, either express or implied.
# See the License for the specific language governing permissions and
# limitations under the License.
# ==============================================================================

"""Detection model trainer.

This file provides a generic training method that can be used to train a
DetectionModel.
"""

import functools

import tensorflow as tf

from object_detection.builders import optimizer_builder
from object_detection.builders import preprocessor_builder
from object_detection.core import batcher
from object_detection.core import preprocessor
from object_detection.core import standard_fields as fields
from object_detection.utils import ops as util_ops
from object_detection.utils import variables_helper
from slim.deployment import model_deploy

slim = tf.contrib.slim


def create_input_queue(batch_size_per_clone, create_tensor_dict_fn,
                       batch_queue_capacity, num_batch_queue_threads,
                       prefetch_queue_capacity, data_augmentation_options):
<<<<<<< HEAD
    """Sets up reader, prefetcher and returns input queue.

    Args:
      batch_size_per_clone: batch size to use per clone.
      create_tensor_dict_fn: function to create tensor dictionary.
      batch_queue_capacity: maximum number of elements to store within a queue.
      num_batch_queue_threads: number of threads to use for batching.
      prefetch_queue_capacity: maximum capacity of the queue used to prefetch
                               assembled batches.
      data_augmentation_options: a list of tuples, where each tuple contains a
        data augmentation function and a dictionary containing arguments and their
        values (see preprocessor.py).

    Returns:
      input queue: a batcher.BatchQueue object holding enqueued tensor_dicts
        (which hold images, boxes and targets).  To get a batch of tensor_dicts,
        call input_queue.Dequeue().
    """
    tensor_dict = create_tensor_dict_fn()

    tensor_dict[fields.InputDataFields.image] = tf.expand_dims(
        tensor_dict[fields.InputDataFields.image], 0)

    images = tensor_dict[fields.InputDataFields.image]
    float_images = tf.to_float(images)
    tensor_dict[fields.InputDataFields.image] = float_images

    include_instance_masks = (fields.InputDataFields.groundtruth_instance_masks
                              in tensor_dict)
    include_keypoints = (fields.InputDataFields.groundtruth_keypoints
                         in tensor_dict)
    include_multiclass_scores = (fields.InputDataFields.multiclass_scores
                                 in tensor_dict)
    if data_augmentation_options:
        tensor_dict = preprocessor.preprocess(
            tensor_dict, data_augmentation_options,
            func_arg_map=preprocessor.get_default_func_arg_map(
                include_multiclass_scores=include_multiclass_scores,
                include_instance_masks=include_instance_masks,
                include_keypoints=include_keypoints))

    input_queue = batcher.BatchQueue(
        tensor_dict,
        batch_size=batch_size_per_clone,
        batch_queue_capacity=batch_queue_capacity,
        num_batch_queue_threads=num_batch_queue_threads,
        prefetch_queue_capacity=prefetch_queue_capacity)
    return input_queue
=======
  """Sets up reader, prefetcher and returns input queue.

  Args:
    batch_size_per_clone: batch size to use per clone.
    create_tensor_dict_fn: function to create tensor dictionary.
    batch_queue_capacity: maximum number of elements to store within a queue.
    num_batch_queue_threads: number of threads to use for batching.
    prefetch_queue_capacity: maximum capacity of the queue used to prefetch
                             assembled batches.
    data_augmentation_options: a list of tuples, where each tuple contains a
      data augmentation function and a dictionary containing arguments and their
      values (see preprocessor.py).

  Returns:
    input queue: a batcher.BatchQueue object holding enqueued tensor_dicts
      (which hold images, boxes and targets).  To get a batch of tensor_dicts,
      call input_queue.Dequeue().
  """
  tensor_dict = create_tensor_dict_fn()

  tensor_dict[fields.InputDataFields.image] = tf.expand_dims(
      tensor_dict[fields.InputDataFields.image], 0)

  images = tensor_dict[fields.InputDataFields.image]
  float_images = tf.to_float(images)
  tensor_dict[fields.InputDataFields.image] = float_images

  include_instance_masks = (fields.InputDataFields.groundtruth_instance_masks
                            in tensor_dict)
  include_keypoints = (fields.InputDataFields.groundtruth_keypoints
                       in tensor_dict)
  include_multiclass_scores = (fields.InputDataFields.multiclass_scores
                               in tensor_dict)
  if data_augmentation_options:
    tensor_dict = preprocessor.preprocess(
        tensor_dict, data_augmentation_options,
        func_arg_map=preprocessor.get_default_func_arg_map(
            include_label_weights=True,
            include_multiclass_scores=include_multiclass_scores,
            include_instance_masks=include_instance_masks,
            include_keypoints=include_keypoints))

  input_queue = batcher.BatchQueue(
      tensor_dict,
      batch_size=batch_size_per_clone,
      batch_queue_capacity=batch_queue_capacity,
      num_batch_queue_threads=num_batch_queue_threads,
      prefetch_queue_capacity=prefetch_queue_capacity)
  return input_queue
>>>>>>> 0e05682d


def get_inputs(input_queue,
               num_classes,
               merge_multiple_label_boxes=False,
               use_multiclass_scores=False):
    """Dequeues batch and constructs inputs to object detection model.

    Args:
      input_queue: BatchQueue object holding enqueued tensor_dicts.
      num_classes: Number of classes.
      merge_multiple_label_boxes: Whether to merge boxes with multiple labels
        or not. Defaults to false. Merged boxes are represented with a single
        box and a k-hot encoding of the multiple labels associated with the
        boxes.
      use_multiclass_scores: Whether to use multiclass scores instead of
        groundtruth_classes.

    Returns:
      images: a list of 3-D float tensor of images.
      image_keys: a list of string keys for the images.
      locations_list: a list of tensors of shape [num_boxes, 4]
        containing the corners of the groundtruth boxes.
      classes_list: a list of padded one-hot (or K-hot) float32 tensors containing
        target classes.
      masks_list: a list of 3-D float tensors of shape [num_boxes, image_height,
        image_width] containing instance masks for objects if present in the
        input_queue. Else returns None.
      keypoints_list: a list of 3-D float tensors of shape [num_boxes,
        num_keypoints, 2] containing keypoints for objects if present in the
        input queue. Else returns None.
      weights_lists: a list of 1-D float32 tensors of shape [num_boxes]
        containing groundtruth weight for each box.
    """
    read_data_list = input_queue.dequeue()
    label_id_offset = 1

    def extract_images_and_targets(read_data):
        """Extract images and targets from the input dict."""
        image = read_data[fields.InputDataFields.image]
        key = ''
        if fields.InputDataFields.source_id in read_data:
            key = read_data[fields.InputDataFields.source_id]
        location_gt = read_data[fields.InputDataFields.groundtruth_boxes]
        classes_gt = tf.cast(read_data[fields.InputDataFields.groundtruth_classes],
                             tf.int32)
        classes_gt -= label_id_offset

        if merge_multiple_label_boxes and use_multiclass_scores:
            raise ValueError(
                'Using both merge_multiple_label_boxes and use_multiclass_scores is'
                'not supported'
            )

        if merge_multiple_label_boxes:
            location_gt, classes_gt, _ = util_ops.merge_boxes_with_multiple_labels(
                location_gt, classes_gt, num_classes)
            classes_gt = tf.cast(classes_gt, tf.float32)
        elif use_multiclass_scores:
            classes_gt = tf.cast(read_data[fields.InputDataFields.multiclass_scores],
                                 tf.float32)
        else:
            classes_gt = util_ops.padded_one_hot_encoding(
                indices=classes_gt, depth=num_classes, left_pad=0)
        masks_gt = read_data.get(fields.InputDataFields.groundtruth_instance_masks)
        keypoints_gt = read_data.get(fields.InputDataFields.groundtruth_keypoints)
        if (merge_multiple_label_boxes and (
                masks_gt is not None or keypoints_gt is not None)):
            raise NotImplementedError('Multi-label support is only for boxes.')
        weights_gt = read_data.get(
            fields.InputDataFields.groundtruth_weights)
        return (image, key, location_gt, classes_gt, masks_gt, keypoints_gt,
                weights_gt)

    return zip(*map(extract_images_and_targets, read_data_list))


def _create_losses(input_queue, create_model_fn, train_config):
    """Creates loss function for a DetectionModel.

    Args:
      input_queue: BatchQueue object holding enqueued tensor_dicts.
      create_model_fn: A function to create the DetectionModel.
      train_config: a train_pb2.TrainConfig protobuf.
    """
    detection_model = create_model_fn()
    (images, _, groundtruth_boxes_list, groundtruth_classes_list,
     groundtruth_masks_list, groundtruth_keypoints_list,
     groundtruth_weights_list) = get_inputs(
        input_queue,
        detection_model.num_classes,
        train_config.merge_multiple_label_boxes,
        train_config.use_multiclass_scores)

    preprocessed_images = []
    true_image_shapes = []
    for image in images:
        resized_image, true_image_shape = detection_model.preprocess(image)
        preprocessed_images.append(resized_image)
        true_image_shapes.append(true_image_shape)

    images = tf.concat(preprocessed_images, 0)
    true_image_shapes = tf.concat(true_image_shapes, 0)

    if any(mask is None for mask in groundtruth_masks_list):
        groundtruth_masks_list = None
    if any(keypoints is None for keypoints in groundtruth_keypoints_list):
        groundtruth_keypoints_list = None

    detection_model.provide_groundtruth(
        groundtruth_boxes_list,
        groundtruth_classes_list,
        groundtruth_masks_list,
        groundtruth_keypoints_list,
        groundtruth_weights_list=groundtruth_weights_list)
    prediction_dict = detection_model.predict(images, true_image_shapes)

    losses_dict = detection_model.loss(prediction_dict, true_image_shapes)
    for loss_tensor in losses_dict.values():
        tf.losses.add_loss(loss_tensor)


def train(create_tensor_dict_fn,
          create_model_fn,
          train_config,
          master,
          task,
          num_clones,
          worker_replicas,
          clone_on_cpu,
          ps_tasks,
          worker_job_name,
          is_chief,
          train_dir,
          graph_hook_fn=None):
    """Training function for detection models.

    Args:
      create_tensor_dict_fn: a function to create a tensor input dictionary.
      create_model_fn: a function that creates a DetectionModel and generates
                       losses.
      train_config: a train_pb2.TrainConfig protobuf.
      master: BNS name of the TensorFlow master to use.
      task: The task id of this training instance.
      num_clones: The number of clones to run per machine.
      worker_replicas: The number of work replicas to train with.
      clone_on_cpu: True if clones should be forced to run on CPU.
      ps_tasks: Number of parameter server tasks.
      worker_job_name: Name of the worker job.
      is_chief: Whether this replica is the chief replica.
      train_dir: Directory to write checkpoints and training summaries to.
      graph_hook_fn: Optional function that is called after the inference graph is
        built (before optimization). This is helpful to perform additional changes
        to the training graph such as adding FakeQuant ops. The function should
        modify the default graph.
    Raises:
      ValueError: If both num_clones > 1 and train_config.sync_replicas is true.
    """

    detection_model = create_model_fn()
    data_augmentation_options = [
        preprocessor_builder.build(step)
        for step in train_config.data_augmentation_options]

    with tf.Graph().as_default():
        # Build a configuration specifying multi-GPU and multi-replicas.
        deploy_config = model_deploy.DeploymentConfig(
            num_clones=num_clones,
            clone_on_cpu=clone_on_cpu,
            replica_id=task,
            num_replicas=worker_replicas,
            num_ps_tasks=ps_tasks,
            worker_job_name=worker_job_name)

        # Place the global step on the device storing the variables.
        with tf.device(deploy_config.variables_device()):
            global_step = slim.create_global_step()

        if num_clones != 1 and train_config.sync_replicas:
            raise ValueError('In Synchronous SGD mode num_clones must ',
                             'be 1. Found num_clones: {}'.format(num_clones))
        batch_size = train_config.batch_size // num_clones
        if train_config.sync_replicas:
            batch_size //= train_config.replicas_to_aggregate

        with tf.device(deploy_config.inputs_device()):
            input_queue = create_input_queue(
                batch_size, create_tensor_dict_fn,
                train_config.batch_queue_capacity,
                train_config.num_batch_queue_threads,
                train_config.prefetch_queue_capacity, data_augmentation_options)

        # Gather initial summaries.
        # TODO(rathodv): See if summaries can be added/extracted from global tf
        # collections so that they don't have to be passed around.
        summaries = set(tf.get_collection(tf.GraphKeys.SUMMARIES))
        global_summaries = set([])

        model_fn = functools.partial(_create_losses,
                                     create_model_fn=create_model_fn,
                                     train_config=train_config)
        clones = model_deploy.create_clones(deploy_config, model_fn, [input_queue])
        first_clone_scope = clones[0].scope

        if graph_hook_fn:
            with tf.device(deploy_config.variables_device()):
                graph_hook_fn()

        # Gather update_ops from the first clone. These contain, for example,
        # the updates for the batch_norm variables created by model_fn.
        update_ops = tf.get_collection(tf.GraphKeys.UPDATE_OPS, first_clone_scope)

        with tf.device(deploy_config.optimizer_device()):
            training_optimizer, optimizer_summary_vars = optimizer_builder.build(
                train_config.optimizer)
            for var in optimizer_summary_vars:
                tf.summary.scalar(var.op.name, var, family='LearningRate')

        sync_optimizer = None
        if train_config.sync_replicas:
            training_optimizer = tf.train.SyncReplicasOptimizer(
                training_optimizer,
                replicas_to_aggregate=train_config.replicas_to_aggregate,
                total_num_replicas=worker_replicas)
            sync_optimizer = training_optimizer

        with tf.device(deploy_config.optimizer_device()):
            regularization_losses = (None if train_config.add_regularization_loss
                                     else [])
            total_loss, grads_and_vars = model_deploy.optimize_clones(
                clones, training_optimizer,
                regularization_losses=regularization_losses)
            total_loss = tf.check_numerics(total_loss, 'LossTensor is inf or nan.')

            # Optionally multiply bias gradients by train_config.bias_grad_multiplier.
            if train_config.bias_grad_multiplier:
                biases_regex_list = ['.*/biases']
                grads_and_vars = variables_helper.multiply_gradients_matching_regex(
                    grads_and_vars,
                    biases_regex_list,
                    multiplier=train_config.bias_grad_multiplier)

            # Optionally freeze some layers by setting their gradients to be zero.
            if train_config.freeze_variables:
                grads_and_vars = variables_helper.freeze_gradients_matching_regex(
                    grads_and_vars, train_config.freeze_variables)

            # Optionally clip gradients
            if train_config.gradient_clipping_by_norm > 0:
                with tf.name_scope('clip_grads'):
                    grads_and_vars = slim.learning.clip_gradient_norms(
                        grads_and_vars, train_config.gradient_clipping_by_norm)

            # Create gradient updates.
            grad_updates = training_optimizer.apply_gradients(grads_and_vars,
                                                              global_step=global_step)
            update_ops.append(grad_updates)
            update_op = tf.group(*update_ops, name='update_barrier')
            with tf.control_dependencies([update_op]):
                train_tensor = tf.identity(total_loss, name='train_op')

        # Add summaries.
        for model_var in slim.get_model_variables():
            global_summaries.add(tf.summary.histogram('ModelVars/' +
                                                      model_var.op.name, model_var))
        for loss_tensor in tf.losses.get_losses():
            global_summaries.add(tf.summary.scalar('Losses/' + loss_tensor.op.name,
                                                   loss_tensor))
        global_summaries.add(
            tf.summary.scalar('Losses/TotalLoss', tf.losses.get_total_loss()))

        # Add the summaries from the first clone. These contain the summaries
        # created by model_fn and either optimize_clones() or _gather_clone_loss().
        summaries |= set(tf.get_collection(tf.GraphKeys.SUMMARIES,
                                           first_clone_scope))
        summaries |= global_summaries

        # Merge all summaries together.
        summary_op = tf.summary.merge(list(summaries), name='summary_op')

        # Soft placement allows placing on CPU ops without GPU implementation.
        session_config = tf.ConfigProto(allow_soft_placement=True,
                                        log_device_placement=False)

        # Save checkpoints regularly.
        keep_checkpoint_every_n_hours = train_config.keep_checkpoint_every_n_hours
        saver = tf.train.Saver(
            keep_checkpoint_every_n_hours=keep_checkpoint_every_n_hours)

        # Create ops required to initialize the model from a given checkpoint.
        init_fn = None
        if train_config.fine_tune_checkpoint:
            if not train_config.fine_tune_checkpoint_type:
                # train_config.from_detection_checkpoint field is deprecated. For
                # backward compatibility, fine_tune_checkpoint_type is set based on
                # from_detection_checkpoint.
                if train_config.from_detection_checkpoint:
                    train_config.fine_tune_checkpoint_type = 'detection'
                else:
                    train_config.fine_tune_checkpoint_type = 'classification'
            var_map = detection_model.restore_map(
                fine_tune_checkpoint_type=train_config.fine_tune_checkpoint_type,
                load_all_detection_checkpoint_vars=(
                    train_config.load_all_detection_checkpoint_vars))
            available_var_map = (variables_helper.
                get_variables_available_in_checkpoint(
                var_map, train_config.fine_tune_checkpoint,
                include_global_step=False))
            init_saver = tf.train.Saver(available_var_map)

            def initializer_fn(sess):
                init_saver.restore(sess, train_config.fine_tune_checkpoint)

            init_fn = initializer_fn

        slim.learning.train(
            train_tensor,
            logdir=train_dir,
            master=master,
            is_chief=is_chief,
            session_config=session_config,
            startup_delay_steps=train_config.startup_delay_steps,
            init_fn=init_fn,
            summary_op=summary_op,
            number_of_steps=(
                train_config.num_steps if train_config.num_steps else None),
            save_summaries_secs=120,
            sync_optimizer=sync_optimizer,
            saver=saver)<|MERGE_RESOLUTION|>--- conflicted
+++ resolved
@@ -38,56 +38,6 @@
 def create_input_queue(batch_size_per_clone, create_tensor_dict_fn,
                        batch_queue_capacity, num_batch_queue_threads,
                        prefetch_queue_capacity, data_augmentation_options):
-<<<<<<< HEAD
-    """Sets up reader, prefetcher and returns input queue.
-
-    Args:
-      batch_size_per_clone: batch size to use per clone.
-      create_tensor_dict_fn: function to create tensor dictionary.
-      batch_queue_capacity: maximum number of elements to store within a queue.
-      num_batch_queue_threads: number of threads to use for batching.
-      prefetch_queue_capacity: maximum capacity of the queue used to prefetch
-                               assembled batches.
-      data_augmentation_options: a list of tuples, where each tuple contains a
-        data augmentation function and a dictionary containing arguments and their
-        values (see preprocessor.py).
-
-    Returns:
-      input queue: a batcher.BatchQueue object holding enqueued tensor_dicts
-        (which hold images, boxes and targets).  To get a batch of tensor_dicts,
-        call input_queue.Dequeue().
-    """
-    tensor_dict = create_tensor_dict_fn()
-
-    tensor_dict[fields.InputDataFields.image] = tf.expand_dims(
-        tensor_dict[fields.InputDataFields.image], 0)
-
-    images = tensor_dict[fields.InputDataFields.image]
-    float_images = tf.to_float(images)
-    tensor_dict[fields.InputDataFields.image] = float_images
-
-    include_instance_masks = (fields.InputDataFields.groundtruth_instance_masks
-                              in tensor_dict)
-    include_keypoints = (fields.InputDataFields.groundtruth_keypoints
-                         in tensor_dict)
-    include_multiclass_scores = (fields.InputDataFields.multiclass_scores
-                                 in tensor_dict)
-    if data_augmentation_options:
-        tensor_dict = preprocessor.preprocess(
-            tensor_dict, data_augmentation_options,
-            func_arg_map=preprocessor.get_default_func_arg_map(
-                include_multiclass_scores=include_multiclass_scores,
-                include_instance_masks=include_instance_masks,
-                include_keypoints=include_keypoints))
-
-    input_queue = batcher.BatchQueue(
-        tensor_dict,
-        batch_size=batch_size_per_clone,
-        batch_queue_capacity=batch_queue_capacity,
-        num_batch_queue_threads=num_batch_queue_threads,
-        prefetch_queue_capacity=prefetch_queue_capacity)
-    return input_queue
-=======
   """Sets up reader, prefetcher and returns input queue.
 
   Args:
@@ -137,7 +87,6 @@
       num_batch_queue_threads=num_batch_queue_threads,
       prefetch_queue_capacity=prefetch_queue_capacity)
   return input_queue
->>>>>>> 0e05682d
 
 
 def get_inputs(input_queue,
