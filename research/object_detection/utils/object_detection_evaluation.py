# Copyright 2017 The TensorFlow Authors. All Rights Reserved.
#
# Licensed under the Apache License, Version 2.0 (the "License");
# you may not use this file except in compliance with the License.
# You may obtain a copy of the License at
#
#     http://www.apache.org/licenses/LICENSE-2.0
#
# Unless required by applicable law or agreed to in writing, software
# distributed under the License is distributed on an "AS IS" BASIS,
# WITHOUT WARRANTIES OR CONDITIONS OF ANY KIND, either express or implied.
# See the License for the specific language governing permissions and
# limitations under the License.
# ==============================================================================
"""object_detection_evaluation module.
ObjectDetectionEvaluation is a class which manages ground truth information of a
object detection dataset, and computes frequently used detection metrics such as
Precision, Recall, CorLoc of the provided detection results.
It supports the following operations:
1) Add ground truth information of images sequentially.
2) Add detection result of images sequentially.
3) Evaluate detection metrics on already inserted detection results.
4) Write evaluation result into a pickle file for future processing or
   visualization.
Note: This module operates on numpy boxes and box lists.
"""

from abc import ABCMeta
from abc import abstractmethod
import collections
import logging
import unicodedata
import numpy as np

from object_detection.core import standard_fields
from object_detection.utils import label_map_util
from object_detection.utils import metrics
from object_detection.utils import per_image_evaluation


class DetectionEvaluator(object):
  """Interface for object detection evalution classes.
  Example usage of the Evaluator:
  ------------------------------
  evaluator = DetectionEvaluator(categories)
  # Detections and groundtruth for image 1.
  evaluator.add_single_groundtruth_image_info(...)
  evaluator.add_single_detected_image_info(...)
  # Detections and groundtruth for image 2.
  evaluator.add_single_groundtruth_image_info(...)
  evaluator.add_single_detected_image_info(...)
  metrics_dict = evaluator.evaluate()
  """
  __metaclass__ = ABCMeta

  def __init__(self, categories):
    """Constructor.
    Args:
      categories: A list of dicts, each of which has the following keys -
        'id': (required) an integer id uniquely identifying this category.
        'name': (required) string representing category name e.g., 'cat', 'dog'.
    """
    self._categories = categories

  @abstractmethod
  def add_single_ground_truth_image_info(self, image_id, groundtruth_dict):
    """Adds groundtruth for a single image to be used for evaluation.
    Args:
      image_id: A unique string/integer identifier for the image.
      groundtruth_dict: A dictionary of groundtruth numpy arrays required
        for evaluations.
    """
    pass

  @abstractmethod
  def add_single_detected_image_info(self, image_id, detections_dict):
    """Adds detections for a single image to be used for evaluation.
    Args:
      image_id: A unique string/integer identifier for the image.
      detections_dict: A dictionary of detection numpy arrays required
        for evaluation.
    """
    pass

  def get_estimator_eval_metric_ops(self, eval_dict):
    """Returns dict of metrics to use with `tf.estimator.EstimatorSpec`.

    Note that this must only be implemented if performing evaluation with a
    `tf.estimator.Estimator`.

    Args:
      eval_dict: A dictionary that holds tensors for evaluating an object
        detection model, returned from
        eval_util.result_dict_for_single_example().

    Returns:
      A dictionary of metric names to tuple of value_op and update_op that can
      be used as eval metric ops in `tf.estimator.EstimatorSpec`.
    """
    pass

  @abstractmethod
  def evaluate(self):
    """Evaluates detections and returns a dictionary of metrics."""
    pass

  @abstractmethod
  def clear(self):
    """Clears the state to prepare for a fresh evaluation."""
    pass


class ObjectDetectionEvaluator(DetectionEvaluator):
  """A class to evaluate detections."""

  def __init__(self,
               categories,
               matching_iou_threshold=0.5,
               evaluate_corlocs=False,
               metric_prefix=None,
               use_weighted_mean_ap=False,
               evaluate_masks=False,
               group_of_weight=0.0):
    """Constructor.
    Args:
      categories: A list of dicts, each of which has the following keys -
        'id': (required) an integer id uniquely identifying this category.
        'name': (required) string representing category name e.g., 'cat', 'dog'.
      matching_iou_threshold: IOU threshold to use for matching groundtruth
        boxes to detection boxes.
      evaluate_corlocs: (optional) boolean which determines if corloc scores
        are to be returned or not.
      metric_prefix: (optional) string prefix for metric name; if None, no
        prefix is used.
      use_weighted_mean_ap: (optional) boolean which determines if the mean
        average precision is computed directly from the scores and tp_fp_labels
        of all classes.
      evaluate_masks: If False, evaluation will be performed based on boxes.
        If True, mask evaluation will be performed instead.
      group_of_weight: Weight of group-of boxes.If set to 0, detections of the
        correct class within a group-of box are ignored. If weight is > 0, then
        if at least one detection falls within a group-of box with
        matching_iou_threshold, weight group_of_weight is added to true
        positives. Consequently, if no detection falls within a group-of box,
        weight group_of_weight is added to false negatives.
    Raises:
      ValueError: If the category ids are not 1-indexed.
    """
    super(ObjectDetectionEvaluator, self).__init__(categories)
    self._num_classes = max([cat['id'] for cat in categories])
    if min(cat['id'] for cat in categories) < 1:
      raise ValueError('Classes should be 1-indexed.')
    self._matching_iou_threshold = matching_iou_threshold
    self._use_weighted_mean_ap = use_weighted_mean_ap
    self._label_id_offset = 1
    self._evaluate_masks = evaluate_masks
    self._group_of_weight = group_of_weight
    self._evaluation = ObjectDetectionEvaluation(
        num_groundtruth_classes=self._num_classes,
        matching_iou_threshold=self._matching_iou_threshold,
        use_weighted_mean_ap=self._use_weighted_mean_ap,
        label_id_offset=self._label_id_offset,
        group_of_weight=self._group_of_weight)
    self._image_ids = set([])
    self._evaluate_corlocs = evaluate_corlocs
    self._metric_prefix = (metric_prefix + '_') if metric_prefix else ''

  def add_single_ground_truth_image_info(self, image_id, groundtruth_dict):
    """Adds groundtruth for a single image to be used for evaluation.
    Args:
      image_id: A unique string/integer identifier for the image.
      groundtruth_dict: A dictionary containing -
        standard_fields.InputDataFields.groundtruth_boxes: float32 numpy array
          of shape [num_boxes, 4] containing `num_boxes` groundtruth boxes of
          the format [ymin, xmin, ymax, xmax] in absolute image coordinates.
        standard_fields.InputDataFields.groundtruth_classes: integer numpy array
          of shape [num_boxes] containing 1-indexed groundtruth classes for the
          boxes.
        standard_fields.InputDataFields.groundtruth_difficult: Optional length
          M numpy boolean array denoting whether a ground truth box is a
          difficult instance or not. This field is optional to support the case
          that no boxes are difficult.
        standard_fields.InputDataFields.groundtruth_instance_masks: Optional
          numpy array of shape [num_boxes, height, width] with values in {0, 1}.
    Raises:
      ValueError: On adding groundtruth for an image more than once. Will also
        raise error if instance masks are not in groundtruth dictionary.
    """
    if image_id in self._image_ids:
      raise ValueError('Image with id {} already added.'.format(image_id))

    groundtruth_classes = (
        groundtruth_dict[standard_fields.InputDataFields.groundtruth_classes] -
        self._label_id_offset)
    # If the key is not present in the groundtruth_dict or the array is empty
    # (unless there are no annotations for the groundtruth on this image)
    # use values from the dictionary or insert None otherwise.
    if (standard_fields.InputDataFields.groundtruth_difficult in
        groundtruth_dict.keys() and
        (groundtruth_dict[standard_fields.InputDataFields.groundtruth_difficult]
         .size or not groundtruth_classes.size)):
      groundtruth_difficult = groundtruth_dict[
          standard_fields.InputDataFields.groundtruth_difficult]
    else:
      groundtruth_difficult = None
      if not len(self._image_ids) % 1000:
        logging.warn(
            'image %s does not have groundtruth difficult flag specified',
            image_id)
    groundtruth_masks = None
    if self._evaluate_masks:
      if (standard_fields.InputDataFields.groundtruth_instance_masks not in
          groundtruth_dict):
        raise ValueError('Instance masks not in groundtruth dictionary.')
      groundtruth_masks = groundtruth_dict[
          standard_fields.InputDataFields.groundtruth_instance_masks]
    self._evaluation.add_single_ground_truth_image_info(
        image_key=image_id,
        groundtruth_boxes=groundtruth_dict[
            standard_fields.InputDataFields.groundtruth_boxes],
        groundtruth_class_labels=groundtruth_classes,
        groundtruth_is_difficult_list=groundtruth_difficult,
        groundtruth_masks=groundtruth_masks)
    self._image_ids.update([image_id])

  def add_single_detected_image_info(self, image_id, detections_dict):
    """Adds detections for a single image to be used for evaluation.
    Args:
      image_id: A unique string/integer identifier for the image.
      detections_dict: A dictionary containing -
        standard_fields.DetectionResultFields.detection_boxes: float32 numpy
          array of shape [num_boxes, 4] containing `num_boxes` detection boxes
          of the format [ymin, xmin, ymax, xmax] in absolute image coordinates.
        standard_fields.DetectionResultFields.detection_scores: float32 numpy
          array of shape [num_boxes] containing detection scores for the boxes.
        standard_fields.DetectionResultFields.detection_classes: integer numpy
          array of shape [num_boxes] containing 1-indexed detection classes for
          the boxes.
        standard_fields.DetectionResultFields.detection_masks: uint8 numpy
          array of shape [num_boxes, height, width] containing `num_boxes` masks
          of values ranging between 0 and 1.
    Raises:
      ValueError: If detection masks are not in detections dictionary.
    """
    detection_classes = (
        detections_dict[standard_fields.DetectionResultFields.detection_classes]
        - self._label_id_offset)
    detection_masks = None
    if self._evaluate_masks:
      if (standard_fields.DetectionResultFields.detection_masks not in
          detections_dict):
        raise ValueError('Detection masks not in detections dictionary.')
      detection_masks = detections_dict[
          standard_fields.DetectionResultFields.detection_masks]
    self._evaluation.add_single_detected_image_info(
        image_key=image_id,
        detected_boxes=detections_dict[
            standard_fields.DetectionResultFields.detection_boxes],
        detected_scores=detections_dict[
            standard_fields.DetectionResultFields.detection_scores],
        detected_class_labels=detection_classes,
        detected_masks=detection_masks)

  def evaluate(self):
    """Compute evaluation result.
    Returns:
      A dictionary of metrics with the following fields -
      1. summary_metrics:
        'Precision/mAP@<matching_iou_threshold>IOU': mean average precision at
        the specified IOU threshold.
      2. per_category_ap: category specific results with keys of the form
        'PerformanceByCategory/mAP@<matching_iou_threshold>IOU/category'.
    """
    (per_class_ap, mean_ap, _, _, per_class_corloc, mean_corloc) = (
        self._evaluation.evaluate())
    pascal_metrics = {
        self._metric_prefix +
        'Precision/mAP@{}IOU'.format(self._matching_iou_threshold):
            mean_ap
    }
    if self._evaluate_corlocs:
      pascal_metrics[self._metric_prefix + 'Precision/meanCorLoc@{}IOU'.format(
          self._matching_iou_threshold)] = mean_corloc
    category_index = label_map_util.create_category_index(self._categories)
    for idx in range(per_class_ap.size):
      if idx + self._label_id_offset in category_index:
        category_name = category_index[idx + self._label_id_offset]['name']
        try:
          category_name = unicode(category_name, 'utf-8')
        except TypeError:
          pass
        category_name = unicodedata.normalize(
            'NFKD', category_name).encode('ascii', 'ignore')
        display_name = (
            self._metric_prefix + 'PerformanceByCategory/AP@{}IOU/{}'.format(
                self._matching_iou_threshold, category_name))
        pascal_metrics[display_name] = per_class_ap[idx]

        # Optionally add CorLoc metrics.classes
        if self._evaluate_corlocs:
          display_name = (
              self._metric_prefix + 'PerformanceByCategory/CorLoc@{}IOU/{}'
              .format(self._matching_iou_threshold, category_name))
          pascal_metrics[display_name] = per_class_corloc[idx]

    return pascal_metrics

  def clear(self):
    """Clears the state to prepare for a fresh evaluation."""
    self._evaluation = ObjectDetectionEvaluation(
        num_groundtruth_classes=self._num_classes,
        matching_iou_threshold=self._matching_iou_threshold,
        use_weighted_mean_ap=self._use_weighted_mean_ap,
        label_id_offset=self._label_id_offset)
    self._image_ids.clear()


class PascalDetectionEvaluator(ObjectDetectionEvaluator):
  """A class to evaluate detections using PASCAL metrics."""

  def __init__(self, categories, matching_iou_threshold=0.5):
    super(PascalDetectionEvaluator, self).__init__(
        categories,
        matching_iou_threshold=matching_iou_threshold,
        evaluate_corlocs=False,
        metric_prefix='PascalBoxes',
        use_weighted_mean_ap=False)


class WeightedPascalDetectionEvaluator(ObjectDetectionEvaluator):
  """A class to evaluate detections using weighted PASCAL metrics.
  Weighted PASCAL metrics computes the mean average precision as the average
  precision given the scores and tp_fp_labels of all classes. In comparison,
  PASCAL metrics computes the mean average precision as the mean of the
  per-class average precisions.
  This definition is very similar to the mean of the per-class average
  precisions weighted by class frequency. However, they are typically not the
  same as the average precision is not a linear function of the scores and
  tp_fp_labels.
  """

  def __init__(self, categories, matching_iou_threshold=0.5):
    super(WeightedPascalDetectionEvaluator, self).__init__(
        categories,
        matching_iou_threshold=matching_iou_threshold,
        evaluate_corlocs=False,
        metric_prefix='WeightedPascalBoxes',
        use_weighted_mean_ap=True)


class PascalInstanceSegmentationEvaluator(ObjectDetectionEvaluator):
  """A class to evaluate instance masks using PASCAL metrics."""

  def __init__(self, categories, matching_iou_threshold=0.5):
    super(PascalInstanceSegmentationEvaluator, self).__init__(
        categories,
        matching_iou_threshold=matching_iou_threshold,
        evaluate_corlocs=False,
        metric_prefix='PascalMasks',
        use_weighted_mean_ap=False,
        evaluate_masks=True)


class WeightedPascalInstanceSegmentationEvaluator(ObjectDetectionEvaluator):
  """A class to evaluate instance masks using weighted PASCAL metrics.
  Weighted PASCAL metrics computes the mean average precision as the average
  precision given the scores and tp_fp_labels of all classes. In comparison,
  PASCAL metrics computes the mean average precision as the mean of the
  per-class average precisions.
  This definition is very similar to the mean of the per-class average
  precisions weighted by class frequency. However, they are typically not the
  same as the average precision is not a linear function of the scores and
  tp_fp_labels.
  """

  def __init__(self, categories, matching_iou_threshold=0.5):
    super(WeightedPascalInstanceSegmentationEvaluator, self).__init__(
        categories,
        matching_iou_threshold=matching_iou_threshold,
        evaluate_corlocs=False,
        metric_prefix='WeightedPascalMasks',
        use_weighted_mean_ap=True,
        evaluate_masks=True)


class OpenImagesDetectionEvaluator(ObjectDetectionEvaluator):
  """A class to evaluate detections using Open Images V2 metrics.
    Open Images V2 introduce group_of type of bounding boxes and this metric
    handles those boxes appropriately.
  """

  def __init__(self,
               categories,
               matching_iou_threshold=0.5,
               evaluate_corlocs=False,
               metric_prefix='OpenImagesV2',
               group_of_weight=0.0):
    """Constructor.
    Args:
      categories: A list of dicts, each of which has the following keys -
        'id': (required) an integer id uniquely identifying this category.
        'name': (required) string representing category name e.g., 'cat', 'dog'.
      matching_iou_threshold: IOU threshold to use for matching groundtruth
        boxes to detection boxes.
      evaluate_corlocs: if True, additionally evaluates and returns CorLoc.
      metric_prefix: Prefix name of the metric.
      group_of_weight: Weight of the group-of bounding box. If set to 0 (default
        for Open Images V2 detection protocol), detections of the correct class
        within a group-of box are ignored. If weight is > 0, then if at least
        one detection falls within a group-of box with matching_iou_threshold,
        weight group_of_weight is added to true positives. Consequently, if no
        detection falls within a group-of box, weight group_of_weight is added
        to false negatives.
    """
    super(OpenImagesDetectionEvaluator, self).__init__(
        categories,
        matching_iou_threshold,
        evaluate_corlocs,
        metric_prefix=metric_prefix,
        group_of_weight=group_of_weight)

  def add_single_ground_truth_image_info(self, image_id, groundtruth_dict):
    """Adds groundtruth for a single image to be used for evaluation.
    Args:
      image_id: A unique string/integer identifier for the image.
      groundtruth_dict: A dictionary containing -
        standard_fields.InputDataFields.groundtruth_boxes: float32 numpy array
          of shape [num_boxes, 4] containing `num_boxes` groundtruth boxes of
          the format [ymin, xmin, ymax, xmax] in absolute image coordinates.
        standard_fields.InputDataFields.groundtruth_classes: integer numpy array
          of shape [num_boxes] containing 1-indexed groundtruth classes for the
          boxes.
        standard_fields.InputDataFields.groundtruth_group_of: Optional length
          M numpy boolean array denoting whether a groundtruth box contains a
          group of instances.
    Raises:
      ValueError: On adding groundtruth for an image more than once.
    """
    if image_id in self._image_ids:
      raise ValueError('Image with id {} already added.'.format(image_id))

    groundtruth_classes = (
        groundtruth_dict[standard_fields.InputDataFields.groundtruth_classes] -
        self._label_id_offset)
    # If the key is not present in the groundtruth_dict or the array is empty
    # (unless there are no annotations for the groundtruth on this image)
    # use values from the dictionary or insert None otherwise.
    if (standard_fields.InputDataFields.groundtruth_group_of in
        groundtruth_dict.keys() and
        (groundtruth_dict[standard_fields.InputDataFields.groundtruth_group_of]
         .size or not groundtruth_classes.size)):
      groundtruth_group_of = groundtruth_dict[
          standard_fields.InputDataFields.groundtruth_group_of]
    else:
      groundtruth_group_of = None
      if not len(self._image_ids) % 1000:
        logging.warn(
            'image %s does not have groundtruth group_of flag specified',
            image_id)
    self._evaluation.add_single_ground_truth_image_info(
        image_id,
        groundtruth_dict[standard_fields.InputDataFields.groundtruth_boxes],
        groundtruth_classes,
        groundtruth_is_difficult_list=None,
        groundtruth_is_group_of_list=groundtruth_group_of)
    self._image_ids.update([image_id])


class OpenImagesDetectionChallengeEvaluator(OpenImagesDetectionEvaluator):
  """A class implements Open Images Challenge Detection metrics.
    Open Images Challenge Detection metric has two major changes in comparison
    with Open Images V2 detection metric:
    - a custom weight might be specified for detecting an object contained in
    a group-of box.
    - verified image-level labels should be explicitelly provided for
    evaluation: in case in image has neither positive nor negative image level
    label of class c, all detections of this class on this image will be
    ignored.
  """

  def __init__(self,
               categories,
               matching_iou_threshold=0.5,
               evaluate_corlocs=False,
               group_of_weight=1.0):
    """Constructor.
    Args:
      categories: A list of dicts, each of which has the following keys -
        'id': (required) an integer id uniquely identifying this category.
        'name': (required) string representing category name e.g., 'cat', 'dog'.
      matching_iou_threshold: IOU threshold to use for matching groundtruth
        boxes to detection boxes.
      evaluate_corlocs: if True, additionally evaluates and returns CorLoc.
      group_of_weight: weight of a group-of box. If set to 0, detections of the
        correct class within a group-of box are ignored. If weight is > 0
        (default for Open Images Detection Challenge 2018), then if at least one
        detection falls within a group-of box with matching_iou_threshold,
        weight group_of_weight is added to true positives. Consequently, if no
        detection falls within a group-of box, weight group_of_weight is added
        to false negatives.
    """
    super(OpenImagesDetectionChallengeEvaluator, self).__init__(
        categories,
        matching_iou_threshold,
        evaluate_corlocs,
        metric_prefix='OpenImagesChallenge2018',
        group_of_weight=group_of_weight)

    self._evaluatable_labels = {}

  def add_single_ground_truth_image_info(self, image_id, groundtruth_dict):
    """Adds groundtruth for a single image to be used for evaluation.
    Args:
      image_id: A unique string/integer identifier for the image.
      groundtruth_dict: A dictionary containing -
        standard_fields.InputDataFields.groundtruth_boxes: float32 numpy array
          of shape [num_boxes, 4] containing `num_boxes` groundtruth boxes of
          the format [ymin, xmin, ymax, xmax] in absolute image coordinates.
        standard_fields.InputDataFields.groundtruth_classes: integer numpy array
          of shape [num_boxes] containing 1-indexed groundtruth classes for the
          boxes.
        standard_fields.InputDataFields.groundtruth_image_classes: integer 1D
          numpy array containing all classes for which labels are verified.
        standard_fields.InputDataFields.groundtruth_group_of: Optional length
          M numpy boolean array denoting whether a groundtruth box contains a
          group of instances.
    Raises:
      ValueError: On adding groundtruth for an image more than once.
    """
    super(OpenImagesDetectionChallengeEvaluator,
          self).add_single_ground_truth_image_info(image_id, groundtruth_dict)
    groundtruth_classes = (
        groundtruth_dict[standard_fields.InputDataFields.groundtruth_classes] -
        self._label_id_offset)
    self._evaluatable_labels[image_id] = np.unique(
        np.concatenate(((groundtruth_dict.get(
            standard_fields.InputDataFields.groundtruth_image_classes,
            np.array([], dtype=int)) - self._label_id_offset),
                        groundtruth_classes)))

  def add_single_detected_image_info(self, image_id, detections_dict):
    """Adds detections for a single image to be used for evaluation.
    Args:
      image_id: A unique string/integer identifier for the image.
      detections_dict: A dictionary containing -
        standard_fields.DetectionResultFields.detection_boxes: float32 numpy
          array of shape [num_boxes, 4] containing `num_boxes` detection boxes
          of the format [ymin, xmin, ymax, xmax] in absolute image coordinates.
        standard_fields.DetectionResultFields.detection_scores: float32 numpy
          array of shape [num_boxes] containing detection scores for the boxes.
        standard_fields.DetectionResultFields.detection_classes: integer numpy
          array of shape [num_boxes] containing 1-indexed detection classes for
          the boxes.
    Raises:
      ValueError: If detection masks are not in detections dictionary.
    """
    if image_id not in self._image_ids:
      # Since for the correct work of evaluator it is assumed that groundtruth
      # is inserted first we make sure to break the code if is it not the case.
      self._image_ids.update([image_id])
      self._evaluatable_labels[image_id] = np.array([])

    detection_classes = (
        detections_dict[standard_fields.DetectionResultFields.detection_classes]
        - self._label_id_offset)
    allowed_classes = np.where(
        np.isin(detection_classes, self._evaluatable_labels[image_id]))
    detection_classes = detection_classes[allowed_classes]
    detected_boxes = detections_dict[
        standard_fields.DetectionResultFields.detection_boxes][allowed_classes]
    detected_scores = detections_dict[
        standard_fields.DetectionResultFields.detection_scores][allowed_classes]

    self._evaluation.add_single_detected_image_info(
        image_key=image_id,
        detected_boxes=detected_boxes,
        detected_scores=detected_scores,
        detected_class_labels=detection_classes)

  def clear(self):
    """Clears stored data."""

    super(OpenImagesDetectionChallengeEvaluator, self).clear()
    self._evaluatable_labels.clear()


ObjectDetectionEvalMetrics = collections.namedtuple(
    'ObjectDetectionEvalMetrics', [
        'average_precisions', 'mean_ap', 'precisions', 'recalls', 'corlocs',
        'mean_corloc'
    ])


class ObjectDetectionEvaluation(object):
  """Internal implementation of Pascal object detection metrics."""

  def __init__(self,
               num_groundtruth_classes,
               matching_iou_threshold=0.5,
               nms_iou_threshold=1.0,
               nms_max_output_boxes=10000,
               use_weighted_mean_ap=False,
               label_id_offset=0,
               group_of_weight=0.0):
    if num_groundtruth_classes < 1:
      raise ValueError('Need at least 1 groundtruth class for evaluation.')

    self.per_image_eval = per_image_evaluation.PerImageEvaluation(
        num_groundtruth_classes=num_groundtruth_classes,
        matching_iou_threshold=matching_iou_threshold,
        nms_iou_threshold=nms_iou_threshold,
        nms_max_output_boxes=nms_max_output_boxes,
        group_of_weight=group_of_weight)
    self.group_of_weight = group_of_weight
    self.num_class = num_groundtruth_classes
    self.use_weighted_mean_ap = use_weighted_mean_ap
    self.label_id_offset = label_id_offset

    self.groundtruth_boxes = {}
    self.groundtruth_class_labels = {}
    self.groundtruth_masks = {}
    self.groundtruth_is_difficult_list = {}
    self.groundtruth_is_group_of_list = {}
    self.num_gt_instances_per_class = np.zeros(self.num_class, dtype=float)
    self.num_gt_imgs_per_class = np.zeros(self.num_class, dtype=int)

    self._initialize_detections()

  def _initialize_detections(self):
    self.detection_keys = set()
    self.scores_per_class = [[] for _ in range(self.num_class)]
    self.tp_fp_labels_per_class = [[] for _ in range(self.num_class)]
    self.num_images_correctly_detected_per_class = np.zeros(self.num_class)
    self.average_precision_per_class = np.empty(self.num_class, dtype=float)
    self.average_precision_per_class.fill(np.nan)
    self.precisions_per_class = []
    self.recalls_per_class = []
    self.corloc_per_class = np.ones(self.num_class, dtype=float)

  def clear_detections(self):
    self._initialize_detections()

  def add_single_ground_truth_image_info(self,
                                         image_key,
                                         groundtruth_boxes,
                                         groundtruth_class_labels,
                                         groundtruth_is_difficult_list=None,
                                         groundtruth_is_group_of_list=None,
                                         groundtruth_masks=None):
    """Adds groundtruth for a single image to be used for evaluation.
    Args:
      image_key: A unique string/integer identifier for the image.
      groundtruth_boxes: float32 numpy array of shape [num_boxes, 4]
        containing `num_boxes` groundtruth boxes of the format
        [ymin, xmin, ymax, xmax] in absolute image coordinates.
      groundtruth_class_labels: integer numpy array of shape [num_boxes]
        containing 0-indexed groundtruth classes for the boxes.
      groundtruth_is_difficult_list: A length M numpy boolean array denoting
        whether a ground truth box is a difficult instance or not. To support
        the case that no boxes are difficult, it is by default set as None.
      groundtruth_is_group_of_list: A length M numpy boolean array denoting
          whether a ground truth box is a group-of box or not. To support
          the case that no boxes are groups-of, it is by default set as None.
      groundtruth_masks: uint8 numpy array of shape
        [num_boxes, height, width] containing `num_boxes` groundtruth masks.
        The mask values range from 0 to 1.
    """
    if image_key in self.groundtruth_boxes:
      logging.warn(
          'image %s has already been added to the ground truth database.',
          image_key)
      return

    self.groundtruth_boxes[image_key] = groundtruth_boxes
    self.groundtruth_class_labels[image_key] = groundtruth_class_labels
    self.groundtruth_masks[image_key] = groundtruth_masks
    if groundtruth_is_difficult_list is None:
      num_boxes = groundtruth_boxes.shape[0]
      groundtruth_is_difficult_list = np.zeros(num_boxes, dtype=bool)
    self.groundtruth_is_difficult_list[
        image_key] = groundtruth_is_difficult_list.astype(dtype=bool)
    if groundtruth_is_group_of_list is None:
      num_boxes = groundtruth_boxes.shape[0]
      groundtruth_is_group_of_list = np.zeros(num_boxes, dtype=bool)
    self.groundtruth_is_group_of_list[
        image_key] = groundtruth_is_group_of_list.astype(dtype=bool)

    self._update_ground_truth_statistics(
        groundtruth_class_labels,
        groundtruth_is_difficult_list.astype(dtype=bool),
        groundtruth_is_group_of_list.astype(dtype=bool))

  def add_single_detected_image_info(self, image_key, detected_boxes,
                                     detected_scores, detected_class_labels,
                                     detected_masks=None):
    """Adds detections for a single image to be used for evaluation.
    Args:
      image_key: A unique string/integer identifier for the image.
      detected_boxes: float32 numpy array of shape [num_boxes, 4]
        containing `num_boxes` detection boxes of the format
        [ymin, xmin, ymax, xmax] in absolute image coordinates.
      detected_scores: float32 numpy array of shape [num_boxes] containing
        detection scores for the boxes.
      detected_class_labels: integer numpy array of shape [num_boxes] containing
        0-indexed detection classes for the boxes.
      detected_masks: np.uint8 numpy array of shape [num_boxes, height, width]
        containing `num_boxes` detection masks with values ranging
        between 0 and 1.
    Raises:
      ValueError: if the number of boxes, scores and class labels differ in
        length.
    """
    if (len(detected_boxes) != len(detected_scores) or
        len(detected_boxes) != len(detected_class_labels)):
      raise ValueError('detected_boxes, detected_scores and '
                       'detected_class_labels should all have same lengths. Got'
                       '[%d, %d, %d]' % len(detected_boxes),
                       len(detected_scores), len(detected_class_labels))

    if image_key in self.detection_keys:
      logging.warn(
          'image %s has already been added to the detection result database',
          image_key)
      return

    self.detection_keys.add(image_key)
    if image_key in self.groundtruth_boxes:
      groundtruth_boxes = self.groundtruth_boxes[image_key]
      groundtruth_class_labels = self.groundtruth_class_labels[image_key]
      # Masks are popped instead of look up. The reason is that we do not want
      # to keep all masks in memory which can cause memory overflow.
      groundtruth_masks = self.groundtruth_masks.pop(
          image_key)
      groundtruth_is_difficult_list = self.groundtruth_is_difficult_list[
          image_key]
      groundtruth_is_group_of_list = self.groundtruth_is_group_of_list[
          image_key]
    else:
      groundtruth_boxes = np.empty(shape=[0, 4], dtype=float)
      groundtruth_class_labels = np.array([], dtype=int)
      if detected_masks is None:
        groundtruth_masks = None
      else:
        groundtruth_masks = np.empty(shape=[0, 1, 1], dtype=float)
      groundtruth_is_difficult_list = np.array([], dtype=bool)
      groundtruth_is_group_of_list = np.array([], dtype=bool)
    scores, tp_fp_labels, is_class_correctly_detected_in_image = (
        self.per_image_eval.compute_object_detection_metrics(
            detected_boxes=detected_boxes,
            detected_scores=detected_scores,
            detected_class_labels=detected_class_labels,
            groundtruth_boxes=groundtruth_boxes,
            groundtruth_class_labels=groundtruth_class_labels,
            groundtruth_is_difficult_list=groundtruth_is_difficult_list,
            groundtruth_is_group_of_list=groundtruth_is_group_of_list,
            detected_masks=detected_masks,
            groundtruth_masks=groundtruth_masks))

    for i in range(self.num_class):
      if scores[i].shape[0] > 0:
        self.scores_per_class[i].append(scores[i])
        self.tp_fp_labels_per_class[i].append(tp_fp_labels[i])

    (self.num_images_correctly_detected_per_class
    ) += is_class_correctly_detected_in_image

  def _update_ground_truth_statistics(self, groundtruth_class_labels,
                                      groundtruth_is_difficult_list,
                                      groundtruth_is_group_of_list):
    """Update grouth truth statitistics.
    1. Difficult boxes are ignored when counting the number of ground truth
    instances as done in Pascal VOC devkit.
    2. Difficult boxes are treated as normal boxes when computing CorLoc related
    statitistics.
    Args:
      groundtruth_class_labels: An integer numpy array of length M,
          representing M class labels of object instances in ground truth
      groundtruth_is_difficult_list: A boolean numpy array of length M denoting
          whether a ground truth box is a difficult instance or not
      groundtruth_is_group_of_list: A boolean numpy array of length M denoting
          whether a ground truth box is a group-of box or not
    """
    for class_index in range(self.num_class):
      num_gt_instances = np.sum(groundtruth_class_labels[
          ~groundtruth_is_difficult_list
          & ~groundtruth_is_group_of_list] == class_index)
      num_groupof_gt_instances = self.group_of_weight * np.sum(
          groundtruth_class_labels[groundtruth_is_group_of_list] == class_index)
      self.num_gt_instances_per_class[
          class_index] += num_gt_instances + num_groupof_gt_instances
      if np.any(groundtruth_class_labels == class_index):
        self.num_gt_imgs_per_class[class_index] += 1

  def evaluate(self):
    """Compute evaluation result.
    Returns:
      A named tuple with the following fields -
        average_precision: float numpy array of average precision for
            each class.
        mean_ap: mean average precision of all classes, float scalar
        precisions: List of precisions, each precision is a float numpy
            array
        recalls: List of recalls, each recall is a float numpy array
        corloc: numpy float array
        mean_corloc: Mean CorLoc score for each class, float scalar
    """
    if (self.num_gt_instances_per_class == 0).any():
      logging.warn(
          'The following classes have no ground truth examples: %s',
          np.squeeze(np.argwhere(self.num_gt_instances_per_class == 0)) +
          self.label_id_offset)

    if self.use_weighted_mean_ap:
      all_scores = np.array([], dtype=float)
      all_tp_fp_labels = np.array([], dtype=bool)
    for class_index in range(self.num_class):
      if self.num_gt_instances_per_class[class_index] == 0:
        continue
      if not self.scores_per_class[class_index]:
        scores = np.array([], dtype=float)
        tp_fp_labels = np.array([], dtype=float)
      else:
        scores = np.concatenate(self.scores_per_class[class_index])
        tp_fp_labels = np.concatenate(self.tp_fp_labels_per_class[class_index])
      if self.use_weighted_mean_ap:
        all_scores = np.append(all_scores, scores)
        all_tp_fp_labels = np.append(all_tp_fp_labels, tp_fp_labels)
<<<<<<< HEAD
      print('Scores and tpfp per class label: {}'.format(class_index))
      print(tp_fp_labels)
      print(scores)
=======
      logging.info('Scores and tpfp per class label: %d', class_index)
      logging.info(tp_fp_labels)
      logging.info(scores)
>>>>>>> c2f755c4
      precision, recall = metrics.compute_precision_recall(
          scores, tp_fp_labels, self.num_gt_instances_per_class[class_index])
      self.precisions_per_class.append(precision)
      self.recalls_per_class.append(recall)
      average_precision = metrics.compute_average_precision(precision, recall)
      self.average_precision_per_class[class_index] = average_precision

    self.corloc_per_class = metrics.compute_cor_loc(
        self.num_gt_imgs_per_class,
        self.num_images_correctly_detected_per_class)

    if self.use_weighted_mean_ap:
      num_gt_instances = np.sum(self.num_gt_instances_per_class)
      precision, recall = metrics.compute_precision_recall(
          all_scores, all_tp_fp_labels, num_gt_instances)
      mean_ap = metrics.compute_average_precision(precision, recall)
    else:
      mean_ap = np.nanmean(self.average_precision_per_class)
    mean_corloc = np.nanmean(self.corloc_per_class)
    return ObjectDetectionEvalMetrics(
        self.average_precision_per_class, mean_ap, self.precisions_per_class,
        self.recalls_per_class, self.corloc_per_class, mean_corloc)<|MERGE_RESOLUTION|>--- conflicted
+++ resolved
@@ -761,8 +761,8 @@
         self.scores_per_class[i].append(scores[i])
         self.tp_fp_labels_per_class[i].append(tp_fp_labels[i])
 
-    (self.num_images_correctly_detected_per_class
-    ) += is_class_correctly_detected_in_image
+    self.num_images_correctly_detected_per_class \
+        += is_class_correctly_detected_in_image
 
   def _update_ground_truth_statistics(self, groundtruth_class_labels,
                                       groundtruth_is_difficult_list,
@@ -825,15 +825,9 @@
       if self.use_weighted_mean_ap:
         all_scores = np.append(all_scores, scores)
         all_tp_fp_labels = np.append(all_tp_fp_labels, tp_fp_labels)
-<<<<<<< HEAD
-      print('Scores and tpfp per class label: {}'.format(class_index))
-      print(tp_fp_labels)
-      print(scores)
-=======
       logging.info('Scores and tpfp per class label: %d', class_index)
       logging.info(tp_fp_labels)
       logging.info(scores)
->>>>>>> c2f755c4
       precision, recall = metrics.compute_precision_recall(
           scores, tp_fp_labels, self.num_gt_instances_per_class[class_index])
       self.precisions_per_class.append(precision)
