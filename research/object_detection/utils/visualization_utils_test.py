--- conflicted
+++ resolved
@@ -49,15 +49,12 @@
     image = np.concatenate((imu, imd), axis=0)
     return image
 
-<<<<<<< HEAD
-=======
   def create_test_image_with_five_channels(self):
     return np.full([100, 200, 5], 255, dtype=np.uint8)
 
   def create_test_grayscale_image(self):
     return np.full([100, 200, 1], 255, dtype=np.uint8)
 
->>>>>>> 0e05682d
   def test_draw_bounding_box_on_image(self):
     test_image = self.create_colorful_test_image()
     test_image = Image.fromarray(test_image)
@@ -161,8 +158,6 @@
           image_pil = Image.fromarray(images_with_boxes_np[i, ...])
           image_pil.save(output_file)
 
-<<<<<<< HEAD
-=======
   def test_draw_bounding_boxes_on_image_tensors_with_additional_channels(self):
     """Tests the case where input image tensor has more than 3 channels."""
     category_index = {1: {'id': 1, 'name': 'dog'}}
@@ -218,7 +213,6 @@
         final_images_np = sess.run(images_with_boxes)
         self.assertEqual((2, 100, 200, 3), final_images_np.shape)
 
->>>>>>> 0e05682d
   def test_draw_keypoints_on_image(self):
     test_image = self.create_colorful_test_image()
     test_image = Image.fromarray(test_image)
