# Copyright 2017 The TensorFlow Authors. All Rights Reserved.
#
# Licensed under the Apache License, Version 2.0 (the "License");
# you may not use this file except in compliance with the License.
# You may obtain a copy of the License at
#
#     http://www.apache.org/licenses/LICENSE-2.0
#
# Unless required by applicable law or agreed to in writing, software
# distributed under the License is distributed on an "AS IS" BASIS,
# WITHOUT WARRANTIES OR CONDITIONS OF ANY KIND, either express or implied.
# See the License for the specific language governing permissions and
# limitations under the License.
# ==============================================================================

"""Utility functions for creating TFRecord data sets."""

from __future__ import absolute_import
from __future__ import division
from __future__ import print_function

import tensorflow as tf


def int64_feature(value):
  return tf.train.Feature(int64_list=tf.train.Int64List(value=[value]))


def int64_list_feature(value):
  return tf.train.Feature(int64_list=tf.train.Int64List(value=value))


def bytes_feature(value):
  return tf.train.Feature(bytes_list=tf.train.BytesList(value=[value]))


def bytes_list_feature(value):
  return tf.train.Feature(bytes_list=tf.train.BytesList(value=value))


def float_list_feature(value):
  return tf.train.Feature(float_list=tf.train.FloatList(value=value))


def make_initializable_iterator(dataset):
  """Creates an iterator, and initializes tables.

  This is useful in cases where make_one_shot_iterator wouldn't work because
  the graph contains a hash table that needs to be initialized.

  Args:
    dataset: A `tf.data.Dataset` object.

  Returns:
    A `tf.data.Iterator`.
  """
  iterator = dataset.make_initializable_iterator()
  tf.add_to_collection(tf.GraphKeys.TABLE_INITIALIZERS, iterator.initializer)
  return iterator


def read_dataset(file_read_func, decode_func, input_files, config):
  """Reads a dataset, and handles repetition and shuffling.

  Args:
    file_read_func: Function to use in tf.data.Dataset.interleave, to read
      every individual file into a tf.data.Dataset.
    decode_func: Function to apply to all records.
    input_files: A list of file paths to read.
    config: A input_reader_builder.InputReader object.

  Returns:
    A tf.data.Dataset based on config.
  """
<<<<<<< HEAD
  # Shard, shuffle, and read files.
  filenames = tf.concat([tf.matching_files(pattern) for pattern in input_files],
                        0)
  filename_dataset = tf.data.Dataset.from_tensor_slices(filenames)
  if config.shuffle:
    filename_dataset = filename_dataset.shuffle(
        config.filenames_shuffle_buffer_size)
  elif config.num_readers > 1:
    tf.logging.warning('`shuffle` is false, but the input data stream is '
                       'still slightly shuffled since `num_readers` > 1.')

  filename_dataset = filename_dataset.repeat(config.num_epochs or None)

  records_dataset = filename_dataset.apply(
      tf.contrib.data.parallel_interleave(
          file_read_func, cycle_length=config.num_readers,
          block_length=config.read_block_length, sloppy=config.shuffle))
  if config.shuffle:
    records_dataset = records_dataset.shuffle(config.shuffle_buffer_size)
  tensor_dataset = records_dataset.map(
      decode_func, num_parallel_calls=config.num_parallel_map_calls)
  return tensor_dataset.prefetch(config.prefetch_size)
=======
  if not xml:
    return {xml.tag: xml.text}
  result = {}
  for child in xml:
    child_result = recursive_parse_xml_to_dict(child)
    if child.tag != 'object':
      result[child.tag] = child_result[child.tag]
    else:
      if child.tag not in result:
        result[child.tag] = []
      result[child.tag].append(child_result[child.tag])
  return {xml.tag: result}
>>>>>>> e21dcdd0
<|MERGE_RESOLUTION|>--- conflicted
+++ resolved
@@ -42,60 +42,33 @@
   return tf.train.Feature(float_list=tf.train.FloatList(value=value))
 
 
-def make_initializable_iterator(dataset):
-  """Creates an iterator, and initializes tables.
-
-  This is useful in cases where make_one_shot_iterator wouldn't work because
-  the graph contains a hash table that needs to be initialized.
-
+def read_examples_list(path):
+  """Read list of training or validation examples.
+  The file is assumed to contain a single example per line where the first
+  token in the line is an identifier that allows us to find the image and
+  annotation xml for that example.
+  For example, the line:
+  xyz 3
+  would allow us to find files xyz.jpg and xyz.xml (the 3 would be ignored).
   Args:
-    dataset: A `tf.data.Dataset` object.
-
+    path: absolute path to examples list file.
   Returns:
-    A `tf.data.Iterator`.
+    list of example identifiers (strings).
   """
-  iterator = dataset.make_initializable_iterator()
-  tf.add_to_collection(tf.GraphKeys.TABLE_INITIALIZERS, iterator.initializer)
-  return iterator
+  with tf.gfile.GFile(path) as fid:
+    lines = fid.readlines()
+  return [line.strip().split(' ')[0] for line in lines]
 
 
-def read_dataset(file_read_func, decode_func, input_files, config):
-  """Reads a dataset, and handles repetition and shuffling.
-
+def recursive_parse_xml_to_dict(xml):
+  """Recursively parses XML contents to python dict.
+  We assume that `object` tags are the only ones that can appear
+  multiple times at the same level of a tree.
   Args:
-    file_read_func: Function to use in tf.data.Dataset.interleave, to read
-      every individual file into a tf.data.Dataset.
-    decode_func: Function to apply to all records.
-    input_files: A list of file paths to read.
-    config: A input_reader_builder.InputReader object.
-
+    xml: xml tree obtained by parsing XML file contents using lxml.etree
   Returns:
-    A tf.data.Dataset based on config.
+    Python dictionary holding XML contents.
   """
-<<<<<<< HEAD
-  # Shard, shuffle, and read files.
-  filenames = tf.concat([tf.matching_files(pattern) for pattern in input_files],
-                        0)
-  filename_dataset = tf.data.Dataset.from_tensor_slices(filenames)
-  if config.shuffle:
-    filename_dataset = filename_dataset.shuffle(
-        config.filenames_shuffle_buffer_size)
-  elif config.num_readers > 1:
-    tf.logging.warning('`shuffle` is false, but the input data stream is '
-                       'still slightly shuffled since `num_readers` > 1.')
-
-  filename_dataset = filename_dataset.repeat(config.num_epochs or None)
-
-  records_dataset = filename_dataset.apply(
-      tf.contrib.data.parallel_interleave(
-          file_read_func, cycle_length=config.num_readers,
-          block_length=config.read_block_length, sloppy=config.shuffle))
-  if config.shuffle:
-    records_dataset = records_dataset.shuffle(config.shuffle_buffer_size)
-  tensor_dataset = records_dataset.map(
-      decode_func, num_parallel_calls=config.num_parallel_map_calls)
-  return tensor_dataset.prefetch(config.prefetch_size)
-=======
   if not xml:
     return {xml.tag: xml.text}
   result = {}
@@ -107,5 +80,4 @@
       if child.tag not in result:
         result[child.tag] = []
       result[child.tag].append(child_result[child.tag])
-  return {xml.tag: result}
->>>>>>> e21dcdd0
+  return {xml.tag: result}