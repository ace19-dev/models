# Copyright 2017 The TensorFlow Authors. All Rights Reserved.
#
# Licensed under the Apache License, Version 2.0 (the "License");
# you may not use this file except in compliance with the License.
# You may obtain a copy of the License at
#
#     http://www.apache.org/licenses/LICENSE-2.0
#
# Unless required by applicable law or agreed to in writing, software
# distributed under the License is distributed on an "AS IS" BASIS,
# WITHOUT WARRANTIES OR CONDITIONS OF ANY KIND, either express or implied.
# See the License for the specific language governing permissions and
# limitations under the License.
# ==============================================================================
"""Tests for SSD Mobilenet V1 feature extractors.

By using parameterized test decorator, this test serves for both Slim-based and
Keras-based Mobilenet V1 feature extractors in SSD.
"""
from absl.testing import parameterized

import numpy as np
import tensorflow as tf

from object_detection.models import ssd_feature_extractor_test
from object_detection.models import ssd_mobilenet_v1_feature_extractor
from object_detection.models import ssd_mobilenet_v1_keras_feature_extractor

slim = tf.contrib.slim


@parameterized.parameters(
    {'use_keras': False},
    {'use_keras': True},
)
class SsdMobilenetV1FeatureExtractorTest(
    ssd_feature_extractor_test.SsdFeatureExtractorTestBase):

  def _create_feature_extractor(self,
                                depth_multiplier,
                                pad_to_multiple,
                                use_explicit_padding=False,
                                num_layers=6,
                                is_training=False,
                                use_keras=False):
    """Constructs a new feature extractor.

    Args:
      depth_multiplier: float depth multiplier for feature extractor
      pad_to_multiple: the nearest multiple to zero pad the input height and
        width dimensions to.
      use_explicit_padding: Use 'VALID' padding for convolutions, but prepad
        inputs so that the output dimensions are the same as if 'SAME' padding
        were used.
      num_layers: number of SSD layers.
      is_training: whether the network is in training mode.
      use_keras: if True builds a keras-based feature extractor, if False builds
        a slim-based one.

    Returns:
      an ssd_meta_arch.SSDFeatureExtractor object.
    """
    min_depth = 32
    if use_keras:
      return (ssd_mobilenet_v1_keras_feature_extractor
              .SSDMobileNetV1KerasFeatureExtractor(
                  is_training=is_training,
                  depth_multiplier=depth_multiplier,
                  min_depth=min_depth,
                  pad_to_multiple=pad_to_multiple,
                  conv_hyperparams=self._build_conv_hyperparams(
                      add_batch_norm=False),
                  freeze_batchnorm=False,
                  inplace_batchnorm_update=False,
                  use_explicit_padding=use_explicit_padding,
                  num_layers=num_layers,
                  name='MobilenetV1'))
    else:
      return ssd_mobilenet_v1_feature_extractor.SSDMobileNetV1FeatureExtractor(
          is_training,
          depth_multiplier,
          min_depth,
          pad_to_multiple,
          self.conv_hyperparams_fn,
          use_explicit_padding=use_explicit_padding,
          num_layers=num_layers)

  def test_extract_features_returns_correct_shapes_128(self, use_keras):
    image_height = 128
    image_width = 128
    depth_multiplier = 1.0
    pad_to_multiple = 1
    expected_feature_map_shape = [(2, 8, 8, 512), (2, 4, 4, 1024),
                                  (2, 2, 2, 512), (2, 1, 1, 256),
                                  (2, 1, 1, 256), (2, 1, 1, 128)]
    self.check_extract_features_returns_correct_shape(
        2,
        image_height,
        image_width,
        depth_multiplier,
        pad_to_multiple,
        expected_feature_map_shape,
        use_explicit_padding=False,
        use_keras=use_keras)
    self.check_extract_features_returns_correct_shape(
        2,
        image_height,
        image_width,
        depth_multiplier,
        pad_to_multiple,
        expected_feature_map_shape,
        use_explicit_padding=True,
        use_keras=use_keras)

  def test_extract_features_returns_correct_shapes_299(self, use_keras):
    image_height = 299
    image_width = 299
    depth_multiplier = 1.0
    pad_to_multiple = 1
    expected_feature_map_shape = [(2, 19, 19, 512), (2, 10, 10, 1024),
                                  (2, 5, 5, 512), (2, 3, 3, 256),
                                  (2, 2, 2, 256), (2, 1, 1, 128)]
    self.check_extract_features_returns_correct_shape(
        2,
        image_height,
        image_width,
        depth_multiplier,
        pad_to_multiple,
        expected_feature_map_shape,
        use_explicit_padding=False,
        use_keras=use_keras)
    self.check_extract_features_returns_correct_shape(
        2,
        image_height,
        image_width,
        depth_multiplier,
        pad_to_multiple,
        expected_feature_map_shape,
        use_explicit_padding=True,
        use_keras=use_keras)

  def test_extract_features_with_dynamic_image_shape(self, use_keras):
    image_height = 128
    image_width = 128
    depth_multiplier = 1.0
    pad_to_multiple = 1
    expected_feature_map_shape = [(2, 8, 8, 512), (2, 4, 4, 1024),
                                  (2, 2, 2, 512), (2, 1, 1, 256),
                                  (2, 1, 1, 256), (2, 1, 1, 128)]
    self.check_extract_features_returns_correct_shapes_with_dynamic_inputs(
        2,
        image_height,
        image_width,
        depth_multiplier,
        pad_to_multiple,
        expected_feature_map_shape,
        use_explicit_padding=False,
        use_keras=use_keras)
    self.check_extract_features_returns_correct_shape(
        2,
        image_height,
        image_width,
        depth_multiplier,
        pad_to_multiple,
        expected_feature_map_shape,
        use_explicit_padding=True,
        use_keras=use_keras)

  def test_extract_features_returns_correct_shapes_enforcing_min_depth(
      self, use_keras):
    image_height = 299
    image_width = 299
    depth_multiplier = 0.5**12
    pad_to_multiple = 1
    expected_feature_map_shape = [(2, 19, 19, 32), (2, 10, 10, 32),
                                  (2, 5, 5, 32), (2, 3, 3, 32), (2, 2, 2, 32),
                                  (2, 1, 1, 32)]
    self.check_extract_features_returns_correct_shape(
        2,
        image_height,
        image_width,
        depth_multiplier,
        pad_to_multiple,
        expected_feature_map_shape,
        use_explicit_padding=False,
        use_keras=use_keras)
    self.check_extract_features_returns_correct_shape(
        2,
        image_height,
        image_width,
        depth_multiplier,
        pad_to_multiple,
        expected_feature_map_shape,
        use_explicit_padding=True,
        use_keras=use_keras)

  def test_extract_features_returns_correct_shapes_with_pad_to_multiple(
      self, use_keras):
    image_height = 299
    image_width = 299
    depth_multiplier = 1.0
    pad_to_multiple = 32
    expected_feature_map_shape = [(2, 20, 20, 512), (2, 10, 10, 1024),
                                  (2, 5, 5, 512), (2, 3, 3, 256),
                                  (2, 2, 2, 256), (2, 1, 1, 128)]
    self.check_extract_features_returns_correct_shape(
        2,
        image_height,
        image_width,
        depth_multiplier,
        pad_to_multiple,
        expected_feature_map_shape,
        use_explicit_padding=False,
        use_keras=use_keras)
    self.check_extract_features_returns_correct_shape(
        2,
        image_height,
        image_width,
        depth_multiplier,
        pad_to_multiple,
        expected_feature_map_shape,
        use_explicit_padding=True,
        use_keras=use_keras)

  def test_extract_features_raises_error_with_invalid_image_size(
      self, use_keras):
    image_height = 32
    image_width = 32
    depth_multiplier = 1.0
    pad_to_multiple = 1
    self.check_extract_features_raises_error_with_invalid_image_size(
        image_height,
        image_width,
        depth_multiplier,
        pad_to_multiple,
        use_keras=use_keras)

  def test_preprocess_returns_correct_value_range(self, use_keras):
    image_height = 128
    image_width = 128
    depth_multiplier = 1
    pad_to_multiple = 1
    test_image = np.random.rand(2, image_height, image_width, 3)
    feature_extractor = self._create_feature_extractor(
        depth_multiplier, pad_to_multiple, use_keras=use_keras)
    preprocessed_image = feature_extractor.preprocess(test_image)
    self.assertTrue(np.all(np.less_equal(np.abs(preprocessed_image), 1.0)))

  def test_variables_only_created_in_scope(self, use_keras):
    depth_multiplier = 1
    pad_to_multiple = 1
    scope_name = 'MobilenetV1'
    self.check_feature_extractor_variables_under_scope(
        depth_multiplier, pad_to_multiple, scope_name, use_keras=use_keras)

  def test_variable_count(self, use_keras):
    depth_multiplier = 1
    pad_to_multiple = 1
    variables = self.get_feature_extractor_variables(
        depth_multiplier, pad_to_multiple, use_keras=use_keras)
    self.assertEqual(len(variables), 151)

<<<<<<< HEAD
  def test_nofused_batchnorm(self):
=======
  def test_has_fused_batchnorm(self, use_keras):
>>>>>>> e21dcdd0
    image_height = 40
    image_width = 40
    depth_multiplier = 1
    pad_to_multiple = 1
    image_placeholder = tf.placeholder(tf.float32,
                                       [1, image_height, image_width, 3])
    feature_extractor = self._create_feature_extractor(
        depth_multiplier, pad_to_multiple, use_keras=use_keras)
    preprocessed_image = feature_extractor.preprocess(image_placeholder)
<<<<<<< HEAD
    _ = feature_extractor.extract_features(preprocessed_image)
    self.assertFalse(any(op.type == 'FusedBatchNorm'
                         for op in tf.get_default_graph().get_operations()))
=======
    if use_keras:
      _ = feature_extractor(preprocessed_image)
    else:
      _ = feature_extractor.extract_features(preprocessed_image)
    self.assertTrue(
        any('FusedBatchNorm' in op.type
            for op in tf.get_default_graph().get_operations()))

  def test_extract_features_with_fewer_layers(self, use_keras):
    image_height = 128
    image_width = 128
    depth_multiplier = 1.0
    pad_to_multiple = 1
    expected_feature_map_shape = [(2, 8, 8, 512), (2, 4, 4, 1024),
                                  (2, 2, 2, 512), (2, 1, 1, 256)]
    self.check_extract_features_returns_correct_shape(
        2, image_height, image_width, depth_multiplier, pad_to_multiple,
        expected_feature_map_shape, use_explicit_padding=False, num_layers=4,
        use_keras=use_keras)

>>>>>>> e21dcdd0

if __name__ == '__main__':
  tf.test.main()<|MERGE_RESOLUTION|>--- conflicted
+++ resolved
@@ -260,11 +260,7 @@
         depth_multiplier, pad_to_multiple, use_keras=use_keras)
     self.assertEqual(len(variables), 151)
 
-<<<<<<< HEAD
-  def test_nofused_batchnorm(self):
-=======
   def test_has_fused_batchnorm(self, use_keras):
->>>>>>> e21dcdd0
     image_height = 40
     image_width = 40
     depth_multiplier = 1
@@ -274,11 +270,6 @@
     feature_extractor = self._create_feature_extractor(
         depth_multiplier, pad_to_multiple, use_keras=use_keras)
     preprocessed_image = feature_extractor.preprocess(image_placeholder)
-<<<<<<< HEAD
-    _ = feature_extractor.extract_features(preprocessed_image)
-    self.assertFalse(any(op.type == 'FusedBatchNorm'
-                         for op in tf.get_default_graph().get_operations()))
-=======
     if use_keras:
       _ = feature_extractor(preprocessed_image)
     else:
@@ -299,7 +290,5 @@
         expected_feature_map_shape, use_explicit_padding=False, num_layers=4,
         use_keras=use_keras)
 
->>>>>>> e21dcdd0
-
 if __name__ == '__main__':
   tf.test.main()