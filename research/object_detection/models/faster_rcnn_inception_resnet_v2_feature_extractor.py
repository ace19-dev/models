# Copyright 2017 The TensorFlow Authors. All Rights Reserved.
#
# Licensed under the Apache License, Version 2.0 (the "License");
# you may not use this file except in compliance with the License.
# You may obtain a copy of the License at
#
#     http://www.apache.org/licenses/LICENSE-2.0
#
# Unless required by applicable law or agreed to in writing, software
# distributed under the License is distributed on an "AS IS" BASIS,
# WITHOUT WARRANTIES OR CONDITIONS OF ANY KIND, either express or implied.
# See the License for the specific language governing permissions and
# limitations under the License.
# ==============================================================================

"""Inception Resnet v2 Faster R-CNN implementation.

See "Inception-v4, Inception-ResNet and the Impact of Residual Connections on
Learning" by Szegedy et al. (https://arxiv.org/abs/1602.07261)
as well as
"Speed/accuracy trade-offs for modern convolutional object detectors" by
Huang et al. (https://arxiv.org/abs/1611.10012)
"""

import tensorflow as tf

from object_detection.meta_architectures import faster_rcnn_meta_arch
<<<<<<< HEAD
from slim.nets import inception_resnet_v2
=======
from object_detection.utils import variables_helper
from nets import inception_resnet_v2
>>>>>>> e21dcdd0

slim = tf.contrib.slim


class FasterRCNNInceptionResnetV2FeatureExtractor(
    faster_rcnn_meta_arch.FasterRCNNFeatureExtractor):
  """Faster R-CNN with Inception Resnet v2 feature extractor implementation."""

  def __init__(self,
               is_training,
               first_stage_features_stride,
               batch_norm_trainable=False,
               reuse_weights=None,
               weight_decay=0.0):
    """Constructor.

    Args:
      is_training: See base class.
      first_stage_features_stride: See base class.
      batch_norm_trainable: See base class.
      reuse_weights: See base class.
      weight_decay: See base class.

    Raises:
      ValueError: If `first_stage_features_stride` is not 8 or 16.
    """
    if first_stage_features_stride != 8 and first_stage_features_stride != 16:
      raise ValueError('`first_stage_features_stride` must be 8 or 16.')
    super(FasterRCNNInceptionResnetV2FeatureExtractor, self).__init__(
        is_training, first_stage_features_stride, batch_norm_trainable,
        reuse_weights, weight_decay)

  def preprocess(self, resized_inputs):
    """Faster R-CNN with Inception Resnet v2 preprocessing.

    Maps pixel values to the range [-1, 1].

    Args:
      resized_inputs: A [batch, height_in, width_in, channels] float32 tensor
        representing a batch of images with values between 0 and 255.0.

    Returns:
      preprocessed_inputs: A [batch, height_out, width_out, channels] float32
        tensor representing a batch of images.

    """
    return (2.0 / 255.0) * resized_inputs - 1.0

  def _extract_proposal_features(self, preprocessed_inputs, scope):
    """Extracts first stage RPN features.

    Extracts features using the first half of the Inception Resnet v2 network.
    We construct the network in `align_feature_maps=True` mode, which means
    that all VALID paddings in the network are changed to SAME padding so that
    the feature maps are aligned.

    Args:
      preprocessed_inputs: A [batch, height, width, channels] float32 tensor
        representing a batch of images.
      scope: A scope name.

    Returns:
      rpn_feature_map: A tensor with shape [batch, height, width, depth]
    Raises:
      InvalidArgumentError: If the spatial size of `preprocessed_inputs`
        (height or width) is less than 33.
      ValueError: If the created network is missing the required activation.
    """
    if len(preprocessed_inputs.get_shape().as_list()) != 4:
      raise ValueError('`preprocessed_inputs` must be 4 dimensional, got a '
                       'tensor of shape %s' % preprocessed_inputs.get_shape())

    with slim.arg_scope(inception_resnet_v2.inception_resnet_v2_arg_scope(
        weight_decay=self._weight_decay)):
      # Forces is_training to False to disable batch norm update.
      with slim.arg_scope([slim.batch_norm],
                          is_training=self._train_batch_norm):
        with tf.variable_scope('InceptionResnetV2',
                               reuse=self._reuse_weights) as scope:
          return inception_resnet_v2.inception_resnet_v2_base(
              preprocessed_inputs, final_endpoint='PreAuxLogits',
              scope=scope, output_stride=self._first_stage_features_stride,
              align_feature_maps=True)

  def _extract_box_classifier_features(self, proposal_feature_maps, scope):
    """Extracts second stage box classifier features.

    This function reconstructs the "second half" of the Inception ResNet v2
    network after the part defined in `_extract_proposal_features`.

    Args:
      proposal_feature_maps: A 4-D float tensor with shape
        [batch_size * self.max_num_proposals, crop_height, crop_width, depth]
        representing the feature map cropped to each proposal.
      scope: A scope name.

    Returns:
      proposal_classifier_features: A 4-D float tensor with shape
        [batch_size * self.max_num_proposals, height, width, depth]
        representing box classifier features for each proposal.
    """
    with tf.variable_scope('InceptionResnetV2', reuse=self._reuse_weights):
      with slim.arg_scope(inception_resnet_v2.inception_resnet_v2_arg_scope(
          weight_decay=self._weight_decay)):
        # Forces is_training to False to disable batch norm update.
        with slim.arg_scope([slim.batch_norm],
                            is_training=self._train_batch_norm):
          with slim.arg_scope([slim.conv2d, slim.max_pool2d, slim.avg_pool2d],
                              stride=1, padding='SAME'):
            with tf.variable_scope('Mixed_7a'):
              with tf.variable_scope('Branch_0'):
                tower_conv = slim.conv2d(proposal_feature_maps,
                                         256, 1, scope='Conv2d_0a_1x1')
                tower_conv_1 = slim.conv2d(
                    tower_conv, 384, 3, stride=2,
                    padding='VALID', scope='Conv2d_1a_3x3')
              with tf.variable_scope('Branch_1'):
                tower_conv1 = slim.conv2d(
                    proposal_feature_maps, 256, 1, scope='Conv2d_0a_1x1')
                tower_conv1_1 = slim.conv2d(
                    tower_conv1, 288, 3, stride=2,
                    padding='VALID', scope='Conv2d_1a_3x3')
              with tf.variable_scope('Branch_2'):
                tower_conv2 = slim.conv2d(
                    proposal_feature_maps, 256, 1, scope='Conv2d_0a_1x1')
                tower_conv2_1 = slim.conv2d(tower_conv2, 288, 3,
                                            scope='Conv2d_0b_3x3')
                tower_conv2_2 = slim.conv2d(
                    tower_conv2_1, 320, 3, stride=2,
                    padding='VALID', scope='Conv2d_1a_3x3')
              with tf.variable_scope('Branch_3'):
                tower_pool = slim.max_pool2d(
                    proposal_feature_maps, 3, stride=2, padding='VALID',
                    scope='MaxPool_1a_3x3')
              net = tf.concat(
                  [tower_conv_1, tower_conv1_1, tower_conv2_2, tower_pool], 3)
            net = slim.repeat(net, 9, inception_resnet_v2.block8, scale=0.20)
            net = inception_resnet_v2.block8(net, activation_fn=None)
            proposal_classifier_features = slim.conv2d(
                net, 1536, 1, scope='Conv2d_7b_1x1')
        return proposal_classifier_features

  def restore_from_classification_checkpoint_fn(
      self,
      first_stage_feature_extractor_scope,
      second_stage_feature_extractor_scope):
    """Returns a map of variables to load from a foreign checkpoint.

    Note that this overrides the default implementation in
    faster_rcnn_meta_arch.FasterRCNNFeatureExtractor which does not work for
    InceptionResnetV2 checkpoints.

    TODO(jonathanhuang,rathodv): revisit whether it's possible to force the
    `Repeat` namescope as created in `_extract_box_classifier_features` to
    start counting at 2 (e.g. `Repeat_2`) so that the default restore_fn can
    be used.

    Args:
      first_stage_feature_extractor_scope: A scope name for the first stage
        feature extractor.
      second_stage_feature_extractor_scope: A scope name for the second stage
        feature extractor.

    Returns:
      A dict mapping variable names (to load from a checkpoint) to variables in
      the model graph.
    """

    variables_to_restore = {}
    for variable in variables_helper.get_global_variables_safely():
      if variable.op.name.startswith(
          first_stage_feature_extractor_scope):
        var_name = variable.op.name.replace(
            first_stage_feature_extractor_scope + '/', '')
        variables_to_restore[var_name] = variable
      if variable.op.name.startswith(
          second_stage_feature_extractor_scope):
        var_name = variable.op.name.replace(
            second_stage_feature_extractor_scope
            + '/InceptionResnetV2/Repeat', 'InceptionResnetV2/Repeat_2')
        var_name = var_name.replace(
            second_stage_feature_extractor_scope + '/', '')
        variables_to_restore[var_name] = variable
    return variables_to_restore
<|MERGE_RESOLUTION|>--- conflicted
+++ resolved
@@ -25,12 +25,8 @@
 import tensorflow as tf
 
 from object_detection.meta_architectures import faster_rcnn_meta_arch
-<<<<<<< HEAD
-from slim.nets import inception_resnet_v2
-=======
 from object_detection.utils import variables_helper
 from nets import inception_resnet_v2
->>>>>>> e21dcdd0
 
 slim = tf.contrib.slim
 
