--- conflicted
+++ resolved
@@ -38,10 +38,6 @@
 Similar to the weighted pascal voc 2007 detection metric, but computes the
 intersection over union based on the object masks instead of object boxes.
 
-<<<<<<< HEAD
-## Open Images detection metric {#open-images}
-=======
-
 ## COCO detection metrics
 
 `EvalConfig.metrics_set='coco_detection_metrics'`
@@ -63,7 +59,6 @@
 intersection over union based on the object masks instead of object boxes.
 
 ## Open Images V2 detection metric
->>>>>>> a141d020
 
 `EvalConfig.metrics_set='open_images_metrics'`
 
