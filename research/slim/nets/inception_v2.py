# Copyright 2016 The TensorFlow Authors. All Rights Reserved.
#
# Licensed under the Apache License, Version 2.0 (the "License");
# you may not use this file except in compliance with the License.
# You may obtain a copy of the License at
#
# http://www.apache.org/licenses/LICENSE-2.0
#
# Unless required by applicable law or agreed to in writing, software
# distributed under the License is distributed on an "AS IS" BASIS,
# WITHOUT WARRANTIES OR CONDITIONS OF ANY KIND, either express or implied.
# See the License for the specific language governing permissions and
# limitations under the License.
# ==============================================================================
"""Contains the definition for inception v2 classification network."""

from __future__ import absolute_import
from __future__ import division
from __future__ import print_function

import tensorflow as tf

from slim.nets import inception_utils

slim = tf.contrib.slim
trunc_normal = lambda stddev: tf.truncated_normal_initializer(0.0, stddev)


def inception_v2_base(inputs,
                      final_endpoint='Mixed_5c',
                      min_depth=16,
                      depth_multiplier=1.0,
                      use_separable_conv=True,
                      data_format='NHWC',
                      include_root_block=True,
                      scope=None):
<<<<<<< HEAD
    """Inception v2 (6a2).

    Constructs an Inception v2 network from inputs to the given final endpoint.
    This method can construct the network up to the layer inception(5b) as
    described in http://arxiv.org/abs/1502.03167.

    Args:
      inputs: a tensor of shape [batch_size, height, width, channels].
      final_endpoint: specifies the endpoint to construct the network up to. It
        can be one of ['Conv2d_1a_7x7', 'MaxPool_2a_3x3', 'Conv2d_2b_1x1',
        'Conv2d_2c_3x3', 'MaxPool_3a_3x3', 'Mixed_3b', 'Mixed_3c', 'Mixed_4a',
        'Mixed_4b', 'Mixed_4c', 'Mixed_4d', 'Mixed_4e', 'Mixed_5a', 'Mixed_5b',
        'Mixed_5c'].
      min_depth: Minimum depth value (number of channels) for all convolution ops.
        Enforced when depth_multiplier < 1, and not an active constraint when
        depth_multiplier >= 1.
      depth_multiplier: Float multiplier for the depth (number of channels)
        for all convolution ops. The value must be greater than zero. Typical
        usage will be to set this value in (0, 1) to reduce the number of
        parameters or computation cost of the model.
      use_separable_conv: Use a separable convolution for the first layer
        Conv2d_1a_7x7. If this is False, use a normal convolution instead.
      data_format: Data format of the activations ('NHWC' or 'NCHW').
      scope: Optional variable_scope.

    Returns:
      tensor_out: output tensor corresponding to the final_endpoint.
      end_points: a set of activations for external use, for example summaries or
                  losses.

    Raises:
      ValueError: if final_endpoint is not set to one of the predefined values,
                  or depth_multiplier <= 0
    """

    # end_points will collect relevant activations for external use, for example
    # summaries or losses.
    end_points = {}

    # Used to find thinned depths for each layer.
    if depth_multiplier <= 0:
        raise ValueError('depth_multiplier is not greater than zero.')
    depth = lambda d: max(int(d * depth_multiplier), min_depth)

    if data_format != 'NHWC' and data_format != 'NCHW':
        raise ValueError('data_format must be either NHWC or NCHW.')
    if data_format == 'NCHW' and use_separable_conv:
        raise ValueError(
            'separable convolution only supports NHWC layout. NCHW data format can'
            ' only be used when use_separable_conv is False.'
        )

    concat_dim = 3 if data_format == 'NHWC' else 1
    with tf.variable_scope(scope, 'InceptionV2', [inputs]):
        with slim.arg_scope(
                [slim.conv2d, slim.max_pool2d, slim.avg_pool2d],
                stride=1,
                padding='SAME',
                data_format=data_format):

            # Note that sizes in the comments below assume an input spatial size of
            # 224x224, however, the inputs can be of any size greater 32x32.

            # 224 x 224 x 3
            end_point = 'Conv2d_1a_7x7'

            if use_separable_conv:
                # depthwise_multiplier here is different from depth_multiplier.
                # depthwise_multiplier determines the output channels of the initial
                # depthwise conv (see docs for tf.nn.separable_conv2d), while
                # depth_multiplier controls the # channels of the subsequent 1x1
                # convolution. Must have
                #   in_channels * depthwise_multipler <= out_channels
                # so that the separable convolution is not overparameterized.
                depthwise_multiplier = min(int(depth(64) / 3), 8)
                net = slim.separable_conv2d(
                    inputs, depth(64), [7, 7],
                    depth_multiplier=depthwise_multiplier,
                    stride=2,
                    padding='SAME',
                    weights_initializer=trunc_normal(1.0),
                    scope=end_point)
            else:
                # Use a normal convolution instead of a separable convolution.
                net = slim.conv2d(
                    inputs,
                    depth(64), [7, 7],
                    stride=2,
                    weights_initializer=trunc_normal(1.0),
                    scope=end_point)
            end_points[end_point] = net
            if end_point == final_endpoint: return net, end_points

            # 112 x 112 x 64
            end_point = 'MaxPool_2a_3x3'
            net = slim.max_pool2d(net, [3, 3], scope=end_point, stride=2)
            end_points[end_point] = net
            if end_point == final_endpoint: return net, end_points

            # 56 x 56 x 64
            end_point = 'Conv2d_2b_1x1'
            net = slim.conv2d(net, depth(64), [1, 1], scope=end_point,
                              weights_initializer=trunc_normal(0.1))
            end_points[end_point] = net
            if end_point == final_endpoint: return net, end_points

            # 56 x 56 x 64
            end_point = 'Conv2d_2c_3x3'
            net = slim.conv2d(net, depth(192), [3, 3], scope=end_point)
            end_points[end_point] = net
            if end_point == final_endpoint: return net, end_points

            # 56 x 56 x 192
            end_point = 'MaxPool_3a_3x3'
            net = slim.max_pool2d(net, [3, 3], scope=end_point, stride=2)
            end_points[end_point] = net
            if end_point == final_endpoint: return net, end_points

            # 28 x 28 x 192
            # Inception module.
            end_point = 'Mixed_3b'
            with tf.variable_scope(end_point):
                with tf.variable_scope('Branch_0'):
                    branch_0 = slim.conv2d(net, depth(64), [1, 1], scope='Conv2d_0a_1x1')
                with tf.variable_scope('Branch_1'):
                    branch_1 = slim.conv2d(
                        net, depth(64), [1, 1],
                        weights_initializer=trunc_normal(0.09),
                        scope='Conv2d_0a_1x1')
                    branch_1 = slim.conv2d(branch_1, depth(64), [3, 3],
                                           scope='Conv2d_0b_3x3')
                with tf.variable_scope('Branch_2'):
                    branch_2 = slim.conv2d(
                        net, depth(64), [1, 1],
                        weights_initializer=trunc_normal(0.09),
                        scope='Conv2d_0a_1x1')
                    branch_2 = slim.conv2d(branch_2, depth(96), [3, 3],
                                           scope='Conv2d_0b_3x3')
                    branch_2 = slim.conv2d(branch_2, depth(96), [3, 3],
                                           scope='Conv2d_0c_3x3')
                with tf.variable_scope('Branch_3'):
                    branch_3 = slim.avg_pool2d(net, [3, 3], scope='AvgPool_0a_3x3')
                    branch_3 = slim.conv2d(
                        branch_3, depth(32), [1, 1],
                        weights_initializer=trunc_normal(0.1),
                        scope='Conv2d_0b_1x1')
                net = tf.concat(
                    axis=concat_dim, values=[branch_0, branch_1, branch_2, branch_3])
                end_points[end_point] = net
                if end_point == final_endpoint: return net, end_points

            # 28 x 28 x 256
            end_point = 'Mixed_3c'
            with tf.variable_scope(end_point):
                with tf.variable_scope('Branch_0'):
                    branch_0 = slim.conv2d(net, depth(64), [1, 1], scope='Conv2d_0a_1x1')
                with tf.variable_scope('Branch_1'):
                    branch_1 = slim.conv2d(
                        net, depth(64), [1, 1],
                        weights_initializer=trunc_normal(0.09),
                        scope='Conv2d_0a_1x1')
                    branch_1 = slim.conv2d(branch_1, depth(96), [3, 3],
                                           scope='Conv2d_0b_3x3')
                with tf.variable_scope('Branch_2'):
                    branch_2 = slim.conv2d(
                        net, depth(64), [1, 1],
                        weights_initializer=trunc_normal(0.09),
                        scope='Conv2d_0a_1x1')
                    branch_2 = slim.conv2d(branch_2, depth(96), [3, 3],
                                           scope='Conv2d_0b_3x3')
                    branch_2 = slim.conv2d(branch_2, depth(96), [3, 3],
                                           scope='Conv2d_0c_3x3')
                with tf.variable_scope('Branch_3'):
                    branch_3 = slim.avg_pool2d(net, [3, 3], scope='AvgPool_0a_3x3')
                    branch_3 = slim.conv2d(
                        branch_3, depth(64), [1, 1],
                        weights_initializer=trunc_normal(0.1),
                        scope='Conv2d_0b_1x1')
                net = tf.concat(
                    axis=concat_dim, values=[branch_0, branch_1, branch_2, branch_3])
                end_points[end_point] = net
                if end_point == final_endpoint: return net, end_points

            # 28 x 28 x 320
            end_point = 'Mixed_4a'
            with tf.variable_scope(end_point):
                with tf.variable_scope('Branch_0'):
                    branch_0 = slim.conv2d(
                        net, depth(128), [1, 1],
                        weights_initializer=trunc_normal(0.09),
                        scope='Conv2d_0a_1x1')
                    branch_0 = slim.conv2d(branch_0, depth(160), [3, 3], stride=2,
                                           scope='Conv2d_1a_3x3')
                with tf.variable_scope('Branch_1'):
                    branch_1 = slim.conv2d(
                        net, depth(64), [1, 1],
                        weights_initializer=trunc_normal(0.09),
                        scope='Conv2d_0a_1x1')
                    branch_1 = slim.conv2d(
                        branch_1, depth(96), [3, 3], scope='Conv2d_0b_3x3')
                    branch_1 = slim.conv2d(
                        branch_1, depth(96), [3, 3], stride=2, scope='Conv2d_1a_3x3')
                with tf.variable_scope('Branch_2'):
                    branch_2 = slim.max_pool2d(
                        net, [3, 3], stride=2, scope='MaxPool_1a_3x3')
                net = tf.concat(axis=concat_dim, values=[branch_0, branch_1, branch_2])
                end_points[end_point] = net
                if end_point == final_endpoint: return net, end_points

            # 14 x 14 x 576
            end_point = 'Mixed_4b'
            with tf.variable_scope(end_point):
                with tf.variable_scope('Branch_0'):
                    branch_0 = slim.conv2d(net, depth(224), [1, 1], scope='Conv2d_0a_1x1')
                with tf.variable_scope('Branch_1'):
                    branch_1 = slim.conv2d(
                        net, depth(64), [1, 1],
                        weights_initializer=trunc_normal(0.09),
                        scope='Conv2d_0a_1x1')
                    branch_1 = slim.conv2d(
                        branch_1, depth(96), [3, 3], scope='Conv2d_0b_3x3')
                with tf.variable_scope('Branch_2'):
                    branch_2 = slim.conv2d(
                        net, depth(96), [1, 1],
                        weights_initializer=trunc_normal(0.09),
                        scope='Conv2d_0a_1x1')
                    branch_2 = slim.conv2d(branch_2, depth(128), [3, 3],
                                           scope='Conv2d_0b_3x3')
                    branch_2 = slim.conv2d(branch_2, depth(128), [3, 3],
                                           scope='Conv2d_0c_3x3')
                with tf.variable_scope('Branch_3'):
                    branch_3 = slim.avg_pool2d(net, [3, 3], scope='AvgPool_0a_3x3')
                    branch_3 = slim.conv2d(
                        branch_3, depth(128), [1, 1],
                        weights_initializer=trunc_normal(0.1),
                        scope='Conv2d_0b_1x1')
                net = tf.concat(
                    axis=concat_dim, values=[branch_0, branch_1, branch_2, branch_3])
                end_points[end_point] = net
                if end_point == final_endpoint: return net, end_points

            # 14 x 14 x 576
            end_point = 'Mixed_4c'
            with tf.variable_scope(end_point):
                with tf.variable_scope('Branch_0'):
                    branch_0 = slim.conv2d(net, depth(192), [1, 1], scope='Conv2d_0a_1x1')
                with tf.variable_scope('Branch_1'):
                    branch_1 = slim.conv2d(
                        net, depth(96), [1, 1],
                        weights_initializer=trunc_normal(0.09),
                        scope='Conv2d_0a_1x1')
                    branch_1 = slim.conv2d(branch_1, depth(128), [3, 3],
                                           scope='Conv2d_0b_3x3')
                with tf.variable_scope('Branch_2'):
                    branch_2 = slim.conv2d(
                        net, depth(96), [1, 1],
                        weights_initializer=trunc_normal(0.09),
                        scope='Conv2d_0a_1x1')
                    branch_2 = slim.conv2d(branch_2, depth(128), [3, 3],
                                           scope='Conv2d_0b_3x3')
                    branch_2 = slim.conv2d(branch_2, depth(128), [3, 3],
                                           scope='Conv2d_0c_3x3')
                with tf.variable_scope('Branch_3'):
                    branch_3 = slim.avg_pool2d(net, [3, 3], scope='AvgPool_0a_3x3')
                    branch_3 = slim.conv2d(
                        branch_3, depth(128), [1, 1],
                        weights_initializer=trunc_normal(0.1),
                        scope='Conv2d_0b_1x1')
                net = tf.concat(
                    axis=concat_dim, values=[branch_0, branch_1, branch_2, branch_3])
                end_points[end_point] = net
                if end_point == final_endpoint: return net, end_points

            # 14 x 14 x 576
            end_point = 'Mixed_4d'
            with tf.variable_scope(end_point):
                with tf.variable_scope('Branch_0'):
                    branch_0 = slim.conv2d(net, depth(160), [1, 1], scope='Conv2d_0a_1x1')
                with tf.variable_scope('Branch_1'):
                    branch_1 = slim.conv2d(
                        net, depth(128), [1, 1],
                        weights_initializer=trunc_normal(0.09),
                        scope='Conv2d_0a_1x1')
                    branch_1 = slim.conv2d(branch_1, depth(160), [3, 3],
                                           scope='Conv2d_0b_3x3')
                with tf.variable_scope('Branch_2'):
                    branch_2 = slim.conv2d(
                        net, depth(128), [1, 1],
                        weights_initializer=trunc_normal(0.09),
                        scope='Conv2d_0a_1x1')
                    branch_2 = slim.conv2d(branch_2, depth(160), [3, 3],
                                           scope='Conv2d_0b_3x3')
                    branch_2 = slim.conv2d(branch_2, depth(160), [3, 3],
                                           scope='Conv2d_0c_3x3')
                with tf.variable_scope('Branch_3'):
                    branch_3 = slim.avg_pool2d(net, [3, 3], scope='AvgPool_0a_3x3')
                    branch_3 = slim.conv2d(
                        branch_3, depth(96), [1, 1],
                        weights_initializer=trunc_normal(0.1),
                        scope='Conv2d_0b_1x1')
                net = tf.concat(
                    axis=concat_dim, values=[branch_0, branch_1, branch_2, branch_3])
                end_points[end_point] = net
                if end_point == final_endpoint: return net, end_points

            # 14 x 14 x 576
            end_point = 'Mixed_4e'
            with tf.variable_scope(end_point):
                with tf.variable_scope('Branch_0'):
                    branch_0 = slim.conv2d(net, depth(96), [1, 1], scope='Conv2d_0a_1x1')
                with tf.variable_scope('Branch_1'):
                    branch_1 = slim.conv2d(
                        net, depth(128), [1, 1],
                        weights_initializer=trunc_normal(0.09),
                        scope='Conv2d_0a_1x1')
                    branch_1 = slim.conv2d(branch_1, depth(192), [3, 3],
                                           scope='Conv2d_0b_3x3')
                with tf.variable_scope('Branch_2'):
                    branch_2 = slim.conv2d(
                        net, depth(160), [1, 1],
                        weights_initializer=trunc_normal(0.09),
                        scope='Conv2d_0a_1x1')
                    branch_2 = slim.conv2d(branch_2, depth(192), [3, 3],
                                           scope='Conv2d_0b_3x3')
                    branch_2 = slim.conv2d(branch_2, depth(192), [3, 3],
                                           scope='Conv2d_0c_3x3')
                with tf.variable_scope('Branch_3'):
                    branch_3 = slim.avg_pool2d(net, [3, 3], scope='AvgPool_0a_3x3')
                    branch_3 = slim.conv2d(
                        branch_3, depth(96), [1, 1],
                        weights_initializer=trunc_normal(0.1),
                        scope='Conv2d_0b_1x1')
                net = tf.concat(
                    axis=concat_dim, values=[branch_0, branch_1, branch_2, branch_3])
                end_points[end_point] = net
                if end_point == final_endpoint: return net, end_points

            # 14 x 14 x 576
            end_point = 'Mixed_5a'
            with tf.variable_scope(end_point):
                with tf.variable_scope('Branch_0'):
                    branch_0 = slim.conv2d(
                        net, depth(128), [1, 1],
                        weights_initializer=trunc_normal(0.09),
                        scope='Conv2d_0a_1x1')
                    branch_0 = slim.conv2d(branch_0, depth(192), [3, 3], stride=2,
                                           scope='Conv2d_1a_3x3')
                with tf.variable_scope('Branch_1'):
                    branch_1 = slim.conv2d(
                        net, depth(192), [1, 1],
                        weights_initializer=trunc_normal(0.09),
                        scope='Conv2d_0a_1x1')
                    branch_1 = slim.conv2d(branch_1, depth(256), [3, 3],
                                           scope='Conv2d_0b_3x3')
                    branch_1 = slim.conv2d(branch_1, depth(256), [3, 3], stride=2,
                                           scope='Conv2d_1a_3x3')
                with tf.variable_scope('Branch_2'):
                    branch_2 = slim.max_pool2d(net, [3, 3], stride=2,
                                               scope='MaxPool_1a_3x3')
                net = tf.concat(
                    axis=concat_dim, values=[branch_0, branch_1, branch_2])
                end_points[end_point] = net
                if end_point == final_endpoint: return net, end_points

            # 7 x 7 x 1024
            end_point = 'Mixed_5b'
            with tf.variable_scope(end_point):
                with tf.variable_scope('Branch_0'):
                    branch_0 = slim.conv2d(net, depth(352), [1, 1], scope='Conv2d_0a_1x1')
                with tf.variable_scope('Branch_1'):
                    branch_1 = slim.conv2d(
                        net, depth(192), [1, 1],
                        weights_initializer=trunc_normal(0.09),
                        scope='Conv2d_0a_1x1')
                    branch_1 = slim.conv2d(branch_1, depth(320), [3, 3],
                                           scope='Conv2d_0b_3x3')
                with tf.variable_scope('Branch_2'):
                    branch_2 = slim.conv2d(
                        net, depth(160), [1, 1],
                        weights_initializer=trunc_normal(0.09),
                        scope='Conv2d_0a_1x1')
                    branch_2 = slim.conv2d(branch_2, depth(224), [3, 3],
                                           scope='Conv2d_0b_3x3')
                    branch_2 = slim.conv2d(branch_2, depth(224), [3, 3],
                                           scope='Conv2d_0c_3x3')
                with tf.variable_scope('Branch_3'):
                    branch_3 = slim.avg_pool2d(net, [3, 3], scope='AvgPool_0a_3x3')
                    branch_3 = slim.conv2d(
                        branch_3, depth(128), [1, 1],
                        weights_initializer=trunc_normal(0.1),
                        scope='Conv2d_0b_1x1')
                net = tf.concat(
                    axis=concat_dim, values=[branch_0, branch_1, branch_2, branch_3])
                end_points[end_point] = net
                if end_point == final_endpoint: return net, end_points

            # 7 x 7 x 1024
            end_point = 'Mixed_5c'
            with tf.variable_scope(end_point):
                with tf.variable_scope('Branch_0'):
                    branch_0 = slim.conv2d(net, depth(352), [1, 1], scope='Conv2d_0a_1x1')
                with tf.variable_scope('Branch_1'):
                    branch_1 = slim.conv2d(
                        net, depth(192), [1, 1],
                        weights_initializer=trunc_normal(0.09),
                        scope='Conv2d_0a_1x1')
                    branch_1 = slim.conv2d(branch_1, depth(320), [3, 3],
                                           scope='Conv2d_0b_3x3')
                with tf.variable_scope('Branch_2'):
                    branch_2 = slim.conv2d(
                        net, depth(192), [1, 1],
                        weights_initializer=trunc_normal(0.09),
                        scope='Conv2d_0a_1x1')
                    branch_2 = slim.conv2d(branch_2, depth(224), [3, 3],
                                           scope='Conv2d_0b_3x3')
                    branch_2 = slim.conv2d(branch_2, depth(224), [3, 3],
                                           scope='Conv2d_0c_3x3')
                with tf.variable_scope('Branch_3'):
                    branch_3 = slim.max_pool2d(net, [3, 3], scope='MaxPool_0a_3x3')
                    branch_3 = slim.conv2d(
                        branch_3, depth(128), [1, 1],
                        weights_initializer=trunc_normal(0.1),
                        scope='Conv2d_0b_1x1')
                net = tf.concat(
                    axis=concat_dim, values=[branch_0, branch_1, branch_2, branch_3])
                end_points[end_point] = net
                if end_point == final_endpoint: return net, end_points
        raise ValueError('Unknown final endpoint %s' % final_endpoint)
=======
  """Inception v2 (6a2).

  Constructs an Inception v2 network from inputs to the given final endpoint.
  This method can construct the network up to the layer inception(5b) as
  described in http://arxiv.org/abs/1502.03167.

  Args:
    inputs: a tensor of shape [batch_size, height, width, channels].
    final_endpoint: specifies the endpoint to construct the network up to. It
      can be one of ['Conv2d_1a_7x7', 'MaxPool_2a_3x3', 'Conv2d_2b_1x1',
      'Conv2d_2c_3x3', 'MaxPool_3a_3x3', 'Mixed_3b', 'Mixed_3c', 'Mixed_4a',
      'Mixed_4b', 'Mixed_4c', 'Mixed_4d', 'Mixed_4e', 'Mixed_5a', 'Mixed_5b',
      'Mixed_5c']. If include_root_block is False, ['Conv2d_1a_7x7',
      'MaxPool_2a_3x3', 'Conv2d_2b_1x1', 'Conv2d_2c_3x3', 'MaxPool_3a_3x3'] will
      not be available.
    min_depth: Minimum depth value (number of channels) for all convolution ops.
      Enforced when depth_multiplier < 1, and not an active constraint when
      depth_multiplier >= 1.
    depth_multiplier: Float multiplier for the depth (number of channels)
      for all convolution ops. The value must be greater than zero. Typical
      usage will be to set this value in (0, 1) to reduce the number of
      parameters or computation cost of the model.
    use_separable_conv: Use a separable convolution for the first layer
      Conv2d_1a_7x7. If this is False, use a normal convolution instead.
    data_format: Data format of the activations ('NHWC' or 'NCHW').
    include_root_block: If True, include the convolution and max-pooling layers
      before the inception modules. If False, excludes those layers.
    scope: Optional variable_scope.

  Returns:
    tensor_out: output tensor corresponding to the final_endpoint.
    end_points: a set of activations for external use, for example summaries or
                losses.

  Raises:
    ValueError: if final_endpoint is not set to one of the predefined values,
                or depth_multiplier <= 0
  """

  # end_points will collect relevant activations for external use, for example
  # summaries or losses.
  end_points = {}

  # Used to find thinned depths for each layer.
  if depth_multiplier <= 0:
    raise ValueError('depth_multiplier is not greater than zero.')
  depth = lambda d: max(int(d * depth_multiplier), min_depth)

  if data_format != 'NHWC' and data_format != 'NCHW':
    raise ValueError('data_format must be either NHWC or NCHW.')
  if data_format == 'NCHW' and use_separable_conv:
    raise ValueError(
        'separable convolution only supports NHWC layout. NCHW data format can'
        ' only be used when use_separable_conv is False.'
    )

  concat_dim = 3 if data_format == 'NHWC' else 1
  with tf.variable_scope(scope, 'InceptionV2', [inputs]):
    with slim.arg_scope(
        [slim.conv2d, slim.max_pool2d, slim.avg_pool2d],
        stride=1,
        padding='SAME',
        data_format=data_format):

      net = inputs
      if include_root_block:
        # Note that sizes in the comments below assume an input spatial size of
        # 224x224, however, the inputs can be of any size greater 32x32.

        # 224 x 224 x 3
        end_point = 'Conv2d_1a_7x7'

        if use_separable_conv:
          # depthwise_multiplier here is different from depth_multiplier.
          # depthwise_multiplier determines the output channels of the initial
          # depthwise conv (see docs for tf.nn.separable_conv2d), while
          # depth_multiplier controls the # channels of the subsequent 1x1
          # convolution. Must have
          #   in_channels * depthwise_multipler <= out_channels
          # so that the separable convolution is not overparameterized.
          depthwise_multiplier = min(int(depth(64) / 3), 8)
          net = slim.separable_conv2d(
              inputs,
              depth(64), [7, 7],
              depth_multiplier=depthwise_multiplier,
              stride=2,
              padding='SAME',
              weights_initializer=trunc_normal(1.0),
              scope=end_point)
        else:
          # Use a normal convolution instead of a separable convolution.
          net = slim.conv2d(
              inputs,
              depth(64), [7, 7],
              stride=2,
              weights_initializer=trunc_normal(1.0),
              scope=end_point)
        end_points[end_point] = net
        if end_point == final_endpoint:
          return net, end_points
        # 112 x 112 x 64
        end_point = 'MaxPool_2a_3x3'
        net = slim.max_pool2d(net, [3, 3], scope=end_point, stride=2)
        end_points[end_point] = net
        if end_point == final_endpoint:
          return net, end_points
        # 56 x 56 x 64
        end_point = 'Conv2d_2b_1x1'
        net = slim.conv2d(
            net,
            depth(64), [1, 1],
            scope=end_point,
            weights_initializer=trunc_normal(0.1))
        end_points[end_point] = net
        if end_point == final_endpoint:
          return net, end_points
        # 56 x 56 x 64
        end_point = 'Conv2d_2c_3x3'
        net = slim.conv2d(net, depth(192), [3, 3], scope=end_point)
        end_points[end_point] = net
        if end_point == final_endpoint:
          return net, end_points
        # 56 x 56 x 192
        end_point = 'MaxPool_3a_3x3'
        net = slim.max_pool2d(net, [3, 3], scope=end_point, stride=2)
        end_points[end_point] = net
        if end_point == final_endpoint:
          return net, end_points

      # 28 x 28 x 192
      # Inception module.
      end_point = 'Mixed_3b'
      with tf.variable_scope(end_point):
        with tf.variable_scope('Branch_0'):
          branch_0 = slim.conv2d(net, depth(64), [1, 1], scope='Conv2d_0a_1x1')
        with tf.variable_scope('Branch_1'):
          branch_1 = slim.conv2d(
              net, depth(64), [1, 1],
              weights_initializer=trunc_normal(0.09),
              scope='Conv2d_0a_1x1')
          branch_1 = slim.conv2d(branch_1, depth(64), [3, 3],
                                 scope='Conv2d_0b_3x3')
        with tf.variable_scope('Branch_2'):
          branch_2 = slim.conv2d(
              net, depth(64), [1, 1],
              weights_initializer=trunc_normal(0.09),
              scope='Conv2d_0a_1x1')
          branch_2 = slim.conv2d(branch_2, depth(96), [3, 3],
                                 scope='Conv2d_0b_3x3')
          branch_2 = slim.conv2d(branch_2, depth(96), [3, 3],
                                 scope='Conv2d_0c_3x3')
        with tf.variable_scope('Branch_3'):
          branch_3 = slim.avg_pool2d(net, [3, 3], scope='AvgPool_0a_3x3')
          branch_3 = slim.conv2d(
              branch_3, depth(32), [1, 1],
              weights_initializer=trunc_normal(0.1),
              scope='Conv2d_0b_1x1')
        net = tf.concat(
            axis=concat_dim, values=[branch_0, branch_1, branch_2, branch_3])
        end_points[end_point] = net
        if end_point == final_endpoint: return net, end_points
      # 28 x 28 x 256
      end_point = 'Mixed_3c'
      with tf.variable_scope(end_point):
        with tf.variable_scope('Branch_0'):
          branch_0 = slim.conv2d(net, depth(64), [1, 1], scope='Conv2d_0a_1x1')
        with tf.variable_scope('Branch_1'):
          branch_1 = slim.conv2d(
              net, depth(64), [1, 1],
              weights_initializer=trunc_normal(0.09),
              scope='Conv2d_0a_1x1')
          branch_1 = slim.conv2d(branch_1, depth(96), [3, 3],
                                 scope='Conv2d_0b_3x3')
        with tf.variable_scope('Branch_2'):
          branch_2 = slim.conv2d(
              net, depth(64), [1, 1],
              weights_initializer=trunc_normal(0.09),
              scope='Conv2d_0a_1x1')
          branch_2 = slim.conv2d(branch_2, depth(96), [3, 3],
                                 scope='Conv2d_0b_3x3')
          branch_2 = slim.conv2d(branch_2, depth(96), [3, 3],
                                 scope='Conv2d_0c_3x3')
        with tf.variable_scope('Branch_3'):
          branch_3 = slim.avg_pool2d(net, [3, 3], scope='AvgPool_0a_3x3')
          branch_3 = slim.conv2d(
              branch_3, depth(64), [1, 1],
              weights_initializer=trunc_normal(0.1),
              scope='Conv2d_0b_1x1')
        net = tf.concat(
            axis=concat_dim, values=[branch_0, branch_1, branch_2, branch_3])
        end_points[end_point] = net
        if end_point == final_endpoint: return net, end_points
      # 28 x 28 x 320
      end_point = 'Mixed_4a'
      with tf.variable_scope(end_point):
        with tf.variable_scope('Branch_0'):
          branch_0 = slim.conv2d(
              net, depth(128), [1, 1],
              weights_initializer=trunc_normal(0.09),
              scope='Conv2d_0a_1x1')
          branch_0 = slim.conv2d(branch_0, depth(160), [3, 3], stride=2,
                                 scope='Conv2d_1a_3x3')
        with tf.variable_scope('Branch_1'):
          branch_1 = slim.conv2d(
              net, depth(64), [1, 1],
              weights_initializer=trunc_normal(0.09),
              scope='Conv2d_0a_1x1')
          branch_1 = slim.conv2d(
              branch_1, depth(96), [3, 3], scope='Conv2d_0b_3x3')
          branch_1 = slim.conv2d(
              branch_1, depth(96), [3, 3], stride=2, scope='Conv2d_1a_3x3')
        with tf.variable_scope('Branch_2'):
          branch_2 = slim.max_pool2d(
              net, [3, 3], stride=2, scope='MaxPool_1a_3x3')
        net = tf.concat(axis=concat_dim, values=[branch_0, branch_1, branch_2])
        end_points[end_point] = net
        if end_point == final_endpoint: return net, end_points
      # 14 x 14 x 576
      end_point = 'Mixed_4b'
      with tf.variable_scope(end_point):
        with tf.variable_scope('Branch_0'):
          branch_0 = slim.conv2d(net, depth(224), [1, 1], scope='Conv2d_0a_1x1')
        with tf.variable_scope('Branch_1'):
          branch_1 = slim.conv2d(
              net, depth(64), [1, 1],
              weights_initializer=trunc_normal(0.09),
              scope='Conv2d_0a_1x1')
          branch_1 = slim.conv2d(
              branch_1, depth(96), [3, 3], scope='Conv2d_0b_3x3')
        with tf.variable_scope('Branch_2'):
          branch_2 = slim.conv2d(
              net, depth(96), [1, 1],
              weights_initializer=trunc_normal(0.09),
              scope='Conv2d_0a_1x1')
          branch_2 = slim.conv2d(branch_2, depth(128), [3, 3],
                                 scope='Conv2d_0b_3x3')
          branch_2 = slim.conv2d(branch_2, depth(128), [3, 3],
                                 scope='Conv2d_0c_3x3')
        with tf.variable_scope('Branch_3'):
          branch_3 = slim.avg_pool2d(net, [3, 3], scope='AvgPool_0a_3x3')
          branch_3 = slim.conv2d(
              branch_3, depth(128), [1, 1],
              weights_initializer=trunc_normal(0.1),
              scope='Conv2d_0b_1x1')
        net = tf.concat(
            axis=concat_dim, values=[branch_0, branch_1, branch_2, branch_3])
        end_points[end_point] = net
        if end_point == final_endpoint: return net, end_points
      # 14 x 14 x 576
      end_point = 'Mixed_4c'
      with tf.variable_scope(end_point):
        with tf.variable_scope('Branch_0'):
          branch_0 = slim.conv2d(net, depth(192), [1, 1], scope='Conv2d_0a_1x1')
        with tf.variable_scope('Branch_1'):
          branch_1 = slim.conv2d(
              net, depth(96), [1, 1],
              weights_initializer=trunc_normal(0.09),
              scope='Conv2d_0a_1x1')
          branch_1 = slim.conv2d(branch_1, depth(128), [3, 3],
                                 scope='Conv2d_0b_3x3')
        with tf.variable_scope('Branch_2'):
          branch_2 = slim.conv2d(
              net, depth(96), [1, 1],
              weights_initializer=trunc_normal(0.09),
              scope='Conv2d_0a_1x1')
          branch_2 = slim.conv2d(branch_2, depth(128), [3, 3],
                                 scope='Conv2d_0b_3x3')
          branch_2 = slim.conv2d(branch_2, depth(128), [3, 3],
                                 scope='Conv2d_0c_3x3')
        with tf.variable_scope('Branch_3'):
          branch_3 = slim.avg_pool2d(net, [3, 3], scope='AvgPool_0a_3x3')
          branch_3 = slim.conv2d(
              branch_3, depth(128), [1, 1],
              weights_initializer=trunc_normal(0.1),
              scope='Conv2d_0b_1x1')
        net = tf.concat(
            axis=concat_dim, values=[branch_0, branch_1, branch_2, branch_3])
        end_points[end_point] = net
        if end_point == final_endpoint: return net, end_points
      # 14 x 14 x 576
      end_point = 'Mixed_4d'
      with tf.variable_scope(end_point):
        with tf.variable_scope('Branch_0'):
          branch_0 = slim.conv2d(net, depth(160), [1, 1], scope='Conv2d_0a_1x1')
        with tf.variable_scope('Branch_1'):
          branch_1 = slim.conv2d(
              net, depth(128), [1, 1],
              weights_initializer=trunc_normal(0.09),
              scope='Conv2d_0a_1x1')
          branch_1 = slim.conv2d(branch_1, depth(160), [3, 3],
                                 scope='Conv2d_0b_3x3')
        with tf.variable_scope('Branch_2'):
          branch_2 = slim.conv2d(
              net, depth(128), [1, 1],
              weights_initializer=trunc_normal(0.09),
              scope='Conv2d_0a_1x1')
          branch_2 = slim.conv2d(branch_2, depth(160), [3, 3],
                                 scope='Conv2d_0b_3x3')
          branch_2 = slim.conv2d(branch_2, depth(160), [3, 3],
                                 scope='Conv2d_0c_3x3')
        with tf.variable_scope('Branch_3'):
          branch_3 = slim.avg_pool2d(net, [3, 3], scope='AvgPool_0a_3x3')
          branch_3 = slim.conv2d(
              branch_3, depth(96), [1, 1],
              weights_initializer=trunc_normal(0.1),
              scope='Conv2d_0b_1x1')
        net = tf.concat(
            axis=concat_dim, values=[branch_0, branch_1, branch_2, branch_3])
        end_points[end_point] = net
        if end_point == final_endpoint: return net, end_points
      # 14 x 14 x 576
      end_point = 'Mixed_4e'
      with tf.variable_scope(end_point):
        with tf.variable_scope('Branch_0'):
          branch_0 = slim.conv2d(net, depth(96), [1, 1], scope='Conv2d_0a_1x1')
        with tf.variable_scope('Branch_1'):
          branch_1 = slim.conv2d(
              net, depth(128), [1, 1],
              weights_initializer=trunc_normal(0.09),
              scope='Conv2d_0a_1x1')
          branch_1 = slim.conv2d(branch_1, depth(192), [3, 3],
                                 scope='Conv2d_0b_3x3')
        with tf.variable_scope('Branch_2'):
          branch_2 = slim.conv2d(
              net, depth(160), [1, 1],
              weights_initializer=trunc_normal(0.09),
              scope='Conv2d_0a_1x1')
          branch_2 = slim.conv2d(branch_2, depth(192), [3, 3],
                                 scope='Conv2d_0b_3x3')
          branch_2 = slim.conv2d(branch_2, depth(192), [3, 3],
                                 scope='Conv2d_0c_3x3')
        with tf.variable_scope('Branch_3'):
          branch_3 = slim.avg_pool2d(net, [3, 3], scope='AvgPool_0a_3x3')
          branch_3 = slim.conv2d(
              branch_3, depth(96), [1, 1],
              weights_initializer=trunc_normal(0.1),
              scope='Conv2d_0b_1x1')
        net = tf.concat(
            axis=concat_dim, values=[branch_0, branch_1, branch_2, branch_3])
        end_points[end_point] = net
        if end_point == final_endpoint: return net, end_points
      # 14 x 14 x 576
      end_point = 'Mixed_5a'
      with tf.variable_scope(end_point):
        with tf.variable_scope('Branch_0'):
          branch_0 = slim.conv2d(
              net, depth(128), [1, 1],
              weights_initializer=trunc_normal(0.09),
              scope='Conv2d_0a_1x1')
          branch_0 = slim.conv2d(branch_0, depth(192), [3, 3], stride=2,
                                 scope='Conv2d_1a_3x3')
        with tf.variable_scope('Branch_1'):
          branch_1 = slim.conv2d(
              net, depth(192), [1, 1],
              weights_initializer=trunc_normal(0.09),
              scope='Conv2d_0a_1x1')
          branch_1 = slim.conv2d(branch_1, depth(256), [3, 3],
                                 scope='Conv2d_0b_3x3')
          branch_1 = slim.conv2d(branch_1, depth(256), [3, 3], stride=2,
                                 scope='Conv2d_1a_3x3')
        with tf.variable_scope('Branch_2'):
          branch_2 = slim.max_pool2d(net, [3, 3], stride=2,
                                     scope='MaxPool_1a_3x3')
        net = tf.concat(
            axis=concat_dim, values=[branch_0, branch_1, branch_2])
        end_points[end_point] = net
        if end_point == final_endpoint: return net, end_points
      # 7 x 7 x 1024
      end_point = 'Mixed_5b'
      with tf.variable_scope(end_point):
        with tf.variable_scope('Branch_0'):
          branch_0 = slim.conv2d(net, depth(352), [1, 1], scope='Conv2d_0a_1x1')
        with tf.variable_scope('Branch_1'):
          branch_1 = slim.conv2d(
              net, depth(192), [1, 1],
              weights_initializer=trunc_normal(0.09),
              scope='Conv2d_0a_1x1')
          branch_1 = slim.conv2d(branch_1, depth(320), [3, 3],
                                 scope='Conv2d_0b_3x3')
        with tf.variable_scope('Branch_2'):
          branch_2 = slim.conv2d(
              net, depth(160), [1, 1],
              weights_initializer=trunc_normal(0.09),
              scope='Conv2d_0a_1x1')
          branch_2 = slim.conv2d(branch_2, depth(224), [3, 3],
                                 scope='Conv2d_0b_3x3')
          branch_2 = slim.conv2d(branch_2, depth(224), [3, 3],
                                 scope='Conv2d_0c_3x3')
        with tf.variable_scope('Branch_3'):
          branch_3 = slim.avg_pool2d(net, [3, 3], scope='AvgPool_0a_3x3')
          branch_3 = slim.conv2d(
              branch_3, depth(128), [1, 1],
              weights_initializer=trunc_normal(0.1),
              scope='Conv2d_0b_1x1')
        net = tf.concat(
            axis=concat_dim, values=[branch_0, branch_1, branch_2, branch_3])
        end_points[end_point] = net
        if end_point == final_endpoint: return net, end_points
      # 7 x 7 x 1024
      end_point = 'Mixed_5c'
      with tf.variable_scope(end_point):
        with tf.variable_scope('Branch_0'):
          branch_0 = slim.conv2d(net, depth(352), [1, 1], scope='Conv2d_0a_1x1')
        with tf.variable_scope('Branch_1'):
          branch_1 = slim.conv2d(
              net, depth(192), [1, 1],
              weights_initializer=trunc_normal(0.09),
              scope='Conv2d_0a_1x1')
          branch_1 = slim.conv2d(branch_1, depth(320), [3, 3],
                                 scope='Conv2d_0b_3x3')
        with tf.variable_scope('Branch_2'):
          branch_2 = slim.conv2d(
              net, depth(192), [1, 1],
              weights_initializer=trunc_normal(0.09),
              scope='Conv2d_0a_1x1')
          branch_2 = slim.conv2d(branch_2, depth(224), [3, 3],
                                 scope='Conv2d_0b_3x3')
          branch_2 = slim.conv2d(branch_2, depth(224), [3, 3],
                                 scope='Conv2d_0c_3x3')
        with tf.variable_scope('Branch_3'):
          branch_3 = slim.max_pool2d(net, [3, 3], scope='MaxPool_0a_3x3')
          branch_3 = slim.conv2d(
              branch_3, depth(128), [1, 1],
              weights_initializer=trunc_normal(0.1),
              scope='Conv2d_0b_1x1')
        net = tf.concat(
            axis=concat_dim, values=[branch_0, branch_1, branch_2, branch_3])
        end_points[end_point] = net
        if end_point == final_endpoint: return net, end_points
    raise ValueError('Unknown final endpoint %s' % final_endpoint)
>>>>>>> e21dcdd0


def inception_v2(inputs,
                 num_classes=1000,
                 is_training=True,
                 dropout_keep_prob=0.8,
                 min_depth=16,
                 depth_multiplier=1.0,
                 prediction_fn=slim.softmax,
                 spatial_squeeze=True,
                 reuse=None,
                 scope='InceptionV2',
                 global_pool=False):
    """Inception v2 model for classification.

    Constructs an Inception v2 network for classification as described in
    http://arxiv.org/abs/1502.03167.

    The default image size used to train this network is 224x224.

    Args:
      inputs: a tensor of shape [batch_size, height, width, channels].
      num_classes: number of predicted classes. If 0 or None, the logits layer
        is omitted and the input features to the logits layer (before dropout)
        are returned instead.
      is_training: whether is training or not.
      dropout_keep_prob: the percentage of activation values that are retained.
      min_depth: Minimum depth value (number of channels) for all convolution ops.
        Enforced when depth_multiplier < 1, and not an active constraint when
        depth_multiplier >= 1.
      depth_multiplier: Float multiplier for the depth (number of channels)
        for all convolution ops. The value must be greater than zero. Typical
        usage will be to set this value in (0, 1) to reduce the number of
        parameters or computation cost of the model.
      prediction_fn: a function to get predictions out of logits.
      spatial_squeeze: if True, logits is of shape [B, C], if false logits is of
          shape [B, 1, 1, C], where B is batch_size and C is number of classes.
      reuse: whether or not the network and its variables should be reused. To be
        able to reuse 'scope' must be given.
      scope: Optional variable_scope.
      global_pool: Optional boolean flag to control the avgpooling before the
        logits layer. If false or unset, pooling is done with a fixed window
        that reduces default-sized inputs to 1x1, while larger inputs lead to
        larger outputs. If true, any input size is pooled down to 1x1.

    Returns:
      net: a Tensor with the logits (pre-softmax activations) if num_classes
        is a non-zero integer, or the non-dropped-out input to the logits layer
        if num_classes is 0 or None.
      end_points: a dictionary from components of the network to the corresponding
        activation.

    Raises:
      ValueError: if final_endpoint is not set to one of the predefined values,
                  or depth_multiplier <= 0
    """
    if depth_multiplier <= 0:
        raise ValueError('depth_multiplier is not greater than zero.')

    # Final pooling and prediction
    with tf.variable_scope(scope, 'InceptionV2', [inputs], reuse=reuse) as scope:
        with slim.arg_scope([slim.batch_norm, slim.dropout],
                            is_training=is_training):
            net, end_points = inception_v2_base(
                inputs, scope=scope, min_depth=min_depth,
                depth_multiplier=depth_multiplier)
            with tf.variable_scope('Logits'):
                if global_pool:
                    # Global average pooling.
                    net = tf.reduce_mean(net, [1, 2], keep_dims=True, name='global_pool')
                    end_points['global_pool'] = net
                else:
                    # Pooling with a fixed kernel size.
                    kernel_size = _reduced_kernel_size_for_small_input(net, [7, 7])
                    net = slim.avg_pool2d(net, kernel_size, padding='VALID',
                                          scope='AvgPool_1a_{}x{}'.format(*kernel_size))
                    end_points['AvgPool_1a'] = net
                if not num_classes:
                    return net, end_points
                # 1 x 1 x 1024
                net = slim.dropout(net, keep_prob=dropout_keep_prob, scope='Dropout_1b')
                logits = slim.conv2d(net, num_classes, [1, 1], activation_fn=None,
                                     normalizer_fn=None, scope='Conv2d_1c_1x1')
                if spatial_squeeze:
                    logits = tf.squeeze(logits, [1, 2], name='SpatialSqueeze')
            end_points['Logits'] = logits
            end_points['Predictions'] = prediction_fn(logits, scope='Predictions')
    return logits, end_points


inception_v2.default_image_size = 224


def _reduced_kernel_size_for_small_input(input_tensor, kernel_size):
    """Define kernel size which is automatically reduced for small input.

    If the shape of the input images is unknown at graph construction time this
    function assumes that the input images are is large enough.

    Args:
      input_tensor: input tensor of size [batch_size, height, width, channels].
      kernel_size: desired kernel size of length 2: [kernel_height, kernel_width]

    Returns:
      a tensor with the kernel size.

    TODO(jrru): Make this function work with unknown shapes. Theoretically, this
    can be done with the code below. Problems are two-fold: (1) If the shape was
    known, it will be lost. (2) inception.slim.ops._two_element_tuple cannot
    handle tensors that define the kernel size.
        shape = tf.shape(input_tensor)
        return = tf.stack([tf.minimum(shape[1], kernel_size[0]),
                           tf.minimum(shape[2], kernel_size[1])])

    """
    shape = input_tensor.get_shape().as_list()
    if shape[1] is None or shape[2] is None:
        kernel_size_out = kernel_size
    else:
        kernel_size_out = [min(shape[1], kernel_size[0]),
                           min(shape[2], kernel_size[1])]
    return kernel_size_out


inception_v2_arg_scope = inception_utils.inception_arg_scope<|MERGE_RESOLUTION|>--- conflicted
+++ resolved
@@ -20,7 +20,7 @@
 
 import tensorflow as tf
 
-from slim.nets import inception_utils
+from nets import inception_utils
 
 slim = tf.contrib.slim
 trunc_normal = lambda stddev: tf.truncated_normal_initializer(0.0, stddev)
@@ -34,442 +34,10 @@
                       data_format='NHWC',
                       include_root_block=True,
                       scope=None):
-<<<<<<< HEAD
-    """Inception v2 (6a2).
-
-    Constructs an Inception v2 network from inputs to the given final endpoint.
-    This method can construct the network up to the layer inception(5b) as
-    described in http://arxiv.org/abs/1502.03167.
-
-    Args:
-      inputs: a tensor of shape [batch_size, height, width, channels].
-      final_endpoint: specifies the endpoint to construct the network up to. It
-        can be one of ['Conv2d_1a_7x7', 'MaxPool_2a_3x3', 'Conv2d_2b_1x1',
-        'Conv2d_2c_3x3', 'MaxPool_3a_3x3', 'Mixed_3b', 'Mixed_3c', 'Mixed_4a',
-        'Mixed_4b', 'Mixed_4c', 'Mixed_4d', 'Mixed_4e', 'Mixed_5a', 'Mixed_5b',
-        'Mixed_5c'].
-      min_depth: Minimum depth value (number of channels) for all convolution ops.
-        Enforced when depth_multiplier < 1, and not an active constraint when
-        depth_multiplier >= 1.
-      depth_multiplier: Float multiplier for the depth (number of channels)
-        for all convolution ops. The value must be greater than zero. Typical
-        usage will be to set this value in (0, 1) to reduce the number of
-        parameters or computation cost of the model.
-      use_separable_conv: Use a separable convolution for the first layer
-        Conv2d_1a_7x7. If this is False, use a normal convolution instead.
-      data_format: Data format of the activations ('NHWC' or 'NCHW').
-      scope: Optional variable_scope.
-
-    Returns:
-      tensor_out: output tensor corresponding to the final_endpoint.
-      end_points: a set of activations for external use, for example summaries or
-                  losses.
-
-    Raises:
-      ValueError: if final_endpoint is not set to one of the predefined values,
-                  or depth_multiplier <= 0
-    """
-
-    # end_points will collect relevant activations for external use, for example
-    # summaries or losses.
-    end_points = {}
-
-    # Used to find thinned depths for each layer.
-    if depth_multiplier <= 0:
-        raise ValueError('depth_multiplier is not greater than zero.')
-    depth = lambda d: max(int(d * depth_multiplier), min_depth)
-
-    if data_format != 'NHWC' and data_format != 'NCHW':
-        raise ValueError('data_format must be either NHWC or NCHW.')
-    if data_format == 'NCHW' and use_separable_conv:
-        raise ValueError(
-            'separable convolution only supports NHWC layout. NCHW data format can'
-            ' only be used when use_separable_conv is False.'
-        )
-
-    concat_dim = 3 if data_format == 'NHWC' else 1
-    with tf.variable_scope(scope, 'InceptionV2', [inputs]):
-        with slim.arg_scope(
-                [slim.conv2d, slim.max_pool2d, slim.avg_pool2d],
-                stride=1,
-                padding='SAME',
-                data_format=data_format):
-
-            # Note that sizes in the comments below assume an input spatial size of
-            # 224x224, however, the inputs can be of any size greater 32x32.
-
-            # 224 x 224 x 3
-            end_point = 'Conv2d_1a_7x7'
-
-            if use_separable_conv:
-                # depthwise_multiplier here is different from depth_multiplier.
-                # depthwise_multiplier determines the output channels of the initial
-                # depthwise conv (see docs for tf.nn.separable_conv2d), while
-                # depth_multiplier controls the # channels of the subsequent 1x1
-                # convolution. Must have
-                #   in_channels * depthwise_multipler <= out_channels
-                # so that the separable convolution is not overparameterized.
-                depthwise_multiplier = min(int(depth(64) / 3), 8)
-                net = slim.separable_conv2d(
-                    inputs, depth(64), [7, 7],
-                    depth_multiplier=depthwise_multiplier,
-                    stride=2,
-                    padding='SAME',
-                    weights_initializer=trunc_normal(1.0),
-                    scope=end_point)
-            else:
-                # Use a normal convolution instead of a separable convolution.
-                net = slim.conv2d(
-                    inputs,
-                    depth(64), [7, 7],
-                    stride=2,
-                    weights_initializer=trunc_normal(1.0),
-                    scope=end_point)
-            end_points[end_point] = net
-            if end_point == final_endpoint: return net, end_points
-
-            # 112 x 112 x 64
-            end_point = 'MaxPool_2a_3x3'
-            net = slim.max_pool2d(net, [3, 3], scope=end_point, stride=2)
-            end_points[end_point] = net
-            if end_point == final_endpoint: return net, end_points
-
-            # 56 x 56 x 64
-            end_point = 'Conv2d_2b_1x1'
-            net = slim.conv2d(net, depth(64), [1, 1], scope=end_point,
-                              weights_initializer=trunc_normal(0.1))
-            end_points[end_point] = net
-            if end_point == final_endpoint: return net, end_points
-
-            # 56 x 56 x 64
-            end_point = 'Conv2d_2c_3x3'
-            net = slim.conv2d(net, depth(192), [3, 3], scope=end_point)
-            end_points[end_point] = net
-            if end_point == final_endpoint: return net, end_points
-
-            # 56 x 56 x 192
-            end_point = 'MaxPool_3a_3x3'
-            net = slim.max_pool2d(net, [3, 3], scope=end_point, stride=2)
-            end_points[end_point] = net
-            if end_point == final_endpoint: return net, end_points
-
-            # 28 x 28 x 192
-            # Inception module.
-            end_point = 'Mixed_3b'
-            with tf.variable_scope(end_point):
-                with tf.variable_scope('Branch_0'):
-                    branch_0 = slim.conv2d(net, depth(64), [1, 1], scope='Conv2d_0a_1x1')
-                with tf.variable_scope('Branch_1'):
-                    branch_1 = slim.conv2d(
-                        net, depth(64), [1, 1],
-                        weights_initializer=trunc_normal(0.09),
-                        scope='Conv2d_0a_1x1')
-                    branch_1 = slim.conv2d(branch_1, depth(64), [3, 3],
-                                           scope='Conv2d_0b_3x3')
-                with tf.variable_scope('Branch_2'):
-                    branch_2 = slim.conv2d(
-                        net, depth(64), [1, 1],
-                        weights_initializer=trunc_normal(0.09),
-                        scope='Conv2d_0a_1x1')
-                    branch_2 = slim.conv2d(branch_2, depth(96), [3, 3],
-                                           scope='Conv2d_0b_3x3')
-                    branch_2 = slim.conv2d(branch_2, depth(96), [3, 3],
-                                           scope='Conv2d_0c_3x3')
-                with tf.variable_scope('Branch_3'):
-                    branch_3 = slim.avg_pool2d(net, [3, 3], scope='AvgPool_0a_3x3')
-                    branch_3 = slim.conv2d(
-                        branch_3, depth(32), [1, 1],
-                        weights_initializer=trunc_normal(0.1),
-                        scope='Conv2d_0b_1x1')
-                net = tf.concat(
-                    axis=concat_dim, values=[branch_0, branch_1, branch_2, branch_3])
-                end_points[end_point] = net
-                if end_point == final_endpoint: return net, end_points
-
-            # 28 x 28 x 256
-            end_point = 'Mixed_3c'
-            with tf.variable_scope(end_point):
-                with tf.variable_scope('Branch_0'):
-                    branch_0 = slim.conv2d(net, depth(64), [1, 1], scope='Conv2d_0a_1x1')
-                with tf.variable_scope('Branch_1'):
-                    branch_1 = slim.conv2d(
-                        net, depth(64), [1, 1],
-                        weights_initializer=trunc_normal(0.09),
-                        scope='Conv2d_0a_1x1')
-                    branch_1 = slim.conv2d(branch_1, depth(96), [3, 3],
-                                           scope='Conv2d_0b_3x3')
-                with tf.variable_scope('Branch_2'):
-                    branch_2 = slim.conv2d(
-                        net, depth(64), [1, 1],
-                        weights_initializer=trunc_normal(0.09),
-                        scope='Conv2d_0a_1x1')
-                    branch_2 = slim.conv2d(branch_2, depth(96), [3, 3],
-                                           scope='Conv2d_0b_3x3')
-                    branch_2 = slim.conv2d(branch_2, depth(96), [3, 3],
-                                           scope='Conv2d_0c_3x3')
-                with tf.variable_scope('Branch_3'):
-                    branch_3 = slim.avg_pool2d(net, [3, 3], scope='AvgPool_0a_3x3')
-                    branch_3 = slim.conv2d(
-                        branch_3, depth(64), [1, 1],
-                        weights_initializer=trunc_normal(0.1),
-                        scope='Conv2d_0b_1x1')
-                net = tf.concat(
-                    axis=concat_dim, values=[branch_0, branch_1, branch_2, branch_3])
-                end_points[end_point] = net
-                if end_point == final_endpoint: return net, end_points
-
-            # 28 x 28 x 320
-            end_point = 'Mixed_4a'
-            with tf.variable_scope(end_point):
-                with tf.variable_scope('Branch_0'):
-                    branch_0 = slim.conv2d(
-                        net, depth(128), [1, 1],
-                        weights_initializer=trunc_normal(0.09),
-                        scope='Conv2d_0a_1x1')
-                    branch_0 = slim.conv2d(branch_0, depth(160), [3, 3], stride=2,
-                                           scope='Conv2d_1a_3x3')
-                with tf.variable_scope('Branch_1'):
-                    branch_1 = slim.conv2d(
-                        net, depth(64), [1, 1],
-                        weights_initializer=trunc_normal(0.09),
-                        scope='Conv2d_0a_1x1')
-                    branch_1 = slim.conv2d(
-                        branch_1, depth(96), [3, 3], scope='Conv2d_0b_3x3')
-                    branch_1 = slim.conv2d(
-                        branch_1, depth(96), [3, 3], stride=2, scope='Conv2d_1a_3x3')
-                with tf.variable_scope('Branch_2'):
-                    branch_2 = slim.max_pool2d(
-                        net, [3, 3], stride=2, scope='MaxPool_1a_3x3')
-                net = tf.concat(axis=concat_dim, values=[branch_0, branch_1, branch_2])
-                end_points[end_point] = net
-                if end_point == final_endpoint: return net, end_points
-
-            # 14 x 14 x 576
-            end_point = 'Mixed_4b'
-            with tf.variable_scope(end_point):
-                with tf.variable_scope('Branch_0'):
-                    branch_0 = slim.conv2d(net, depth(224), [1, 1], scope='Conv2d_0a_1x1')
-                with tf.variable_scope('Branch_1'):
-                    branch_1 = slim.conv2d(
-                        net, depth(64), [1, 1],
-                        weights_initializer=trunc_normal(0.09),
-                        scope='Conv2d_0a_1x1')
-                    branch_1 = slim.conv2d(
-                        branch_1, depth(96), [3, 3], scope='Conv2d_0b_3x3')
-                with tf.variable_scope('Branch_2'):
-                    branch_2 = slim.conv2d(
-                        net, depth(96), [1, 1],
-                        weights_initializer=trunc_normal(0.09),
-                        scope='Conv2d_0a_1x1')
-                    branch_2 = slim.conv2d(branch_2, depth(128), [3, 3],
-                                           scope='Conv2d_0b_3x3')
-                    branch_2 = slim.conv2d(branch_2, depth(128), [3, 3],
-                                           scope='Conv2d_0c_3x3')
-                with tf.variable_scope('Branch_3'):
-                    branch_3 = slim.avg_pool2d(net, [3, 3], scope='AvgPool_0a_3x3')
-                    branch_3 = slim.conv2d(
-                        branch_3, depth(128), [1, 1],
-                        weights_initializer=trunc_normal(0.1),
-                        scope='Conv2d_0b_1x1')
-                net = tf.concat(
-                    axis=concat_dim, values=[branch_0, branch_1, branch_2, branch_3])
-                end_points[end_point] = net
-                if end_point == final_endpoint: return net, end_points
-
-            # 14 x 14 x 576
-            end_point = 'Mixed_4c'
-            with tf.variable_scope(end_point):
-                with tf.variable_scope('Branch_0'):
-                    branch_0 = slim.conv2d(net, depth(192), [1, 1], scope='Conv2d_0a_1x1')
-                with tf.variable_scope('Branch_1'):
-                    branch_1 = slim.conv2d(
-                        net, depth(96), [1, 1],
-                        weights_initializer=trunc_normal(0.09),
-                        scope='Conv2d_0a_1x1')
-                    branch_1 = slim.conv2d(branch_1, depth(128), [3, 3],
-                                           scope='Conv2d_0b_3x3')
-                with tf.variable_scope('Branch_2'):
-                    branch_2 = slim.conv2d(
-                        net, depth(96), [1, 1],
-                        weights_initializer=trunc_normal(0.09),
-                        scope='Conv2d_0a_1x1')
-                    branch_2 = slim.conv2d(branch_2, depth(128), [3, 3],
-                                           scope='Conv2d_0b_3x3')
-                    branch_2 = slim.conv2d(branch_2, depth(128), [3, 3],
-                                           scope='Conv2d_0c_3x3')
-                with tf.variable_scope('Branch_3'):
-                    branch_3 = slim.avg_pool2d(net, [3, 3], scope='AvgPool_0a_3x3')
-                    branch_3 = slim.conv2d(
-                        branch_3, depth(128), [1, 1],
-                        weights_initializer=trunc_normal(0.1),
-                        scope='Conv2d_0b_1x1')
-                net = tf.concat(
-                    axis=concat_dim, values=[branch_0, branch_1, branch_2, branch_3])
-                end_points[end_point] = net
-                if end_point == final_endpoint: return net, end_points
-
-            # 14 x 14 x 576
-            end_point = 'Mixed_4d'
-            with tf.variable_scope(end_point):
-                with tf.variable_scope('Branch_0'):
-                    branch_0 = slim.conv2d(net, depth(160), [1, 1], scope='Conv2d_0a_1x1')
-                with tf.variable_scope('Branch_1'):
-                    branch_1 = slim.conv2d(
-                        net, depth(128), [1, 1],
-                        weights_initializer=trunc_normal(0.09),
-                        scope='Conv2d_0a_1x1')
-                    branch_1 = slim.conv2d(branch_1, depth(160), [3, 3],
-                                           scope='Conv2d_0b_3x3')
-                with tf.variable_scope('Branch_2'):
-                    branch_2 = slim.conv2d(
-                        net, depth(128), [1, 1],
-                        weights_initializer=trunc_normal(0.09),
-                        scope='Conv2d_0a_1x1')
-                    branch_2 = slim.conv2d(branch_2, depth(160), [3, 3],
-                                           scope='Conv2d_0b_3x3')
-                    branch_2 = slim.conv2d(branch_2, depth(160), [3, 3],
-                                           scope='Conv2d_0c_3x3')
-                with tf.variable_scope('Branch_3'):
-                    branch_3 = slim.avg_pool2d(net, [3, 3], scope='AvgPool_0a_3x3')
-                    branch_3 = slim.conv2d(
-                        branch_3, depth(96), [1, 1],
-                        weights_initializer=trunc_normal(0.1),
-                        scope='Conv2d_0b_1x1')
-                net = tf.concat(
-                    axis=concat_dim, values=[branch_0, branch_1, branch_2, branch_3])
-                end_points[end_point] = net
-                if end_point == final_endpoint: return net, end_points
-
-            # 14 x 14 x 576
-            end_point = 'Mixed_4e'
-            with tf.variable_scope(end_point):
-                with tf.variable_scope('Branch_0'):
-                    branch_0 = slim.conv2d(net, depth(96), [1, 1], scope='Conv2d_0a_1x1')
-                with tf.variable_scope('Branch_1'):
-                    branch_1 = slim.conv2d(
-                        net, depth(128), [1, 1],
-                        weights_initializer=trunc_normal(0.09),
-                        scope='Conv2d_0a_1x1')
-                    branch_1 = slim.conv2d(branch_1, depth(192), [3, 3],
-                                           scope='Conv2d_0b_3x3')
-                with tf.variable_scope('Branch_2'):
-                    branch_2 = slim.conv2d(
-                        net, depth(160), [1, 1],
-                        weights_initializer=trunc_normal(0.09),
-                        scope='Conv2d_0a_1x1')
-                    branch_2 = slim.conv2d(branch_2, depth(192), [3, 3],
-                                           scope='Conv2d_0b_3x3')
-                    branch_2 = slim.conv2d(branch_2, depth(192), [3, 3],
-                                           scope='Conv2d_0c_3x3')
-                with tf.variable_scope('Branch_3'):
-                    branch_3 = slim.avg_pool2d(net, [3, 3], scope='AvgPool_0a_3x3')
-                    branch_3 = slim.conv2d(
-                        branch_3, depth(96), [1, 1],
-                        weights_initializer=trunc_normal(0.1),
-                        scope='Conv2d_0b_1x1')
-                net = tf.concat(
-                    axis=concat_dim, values=[branch_0, branch_1, branch_2, branch_3])
-                end_points[end_point] = net
-                if end_point == final_endpoint: return net, end_points
-
-            # 14 x 14 x 576
-            end_point = 'Mixed_5a'
-            with tf.variable_scope(end_point):
-                with tf.variable_scope('Branch_0'):
-                    branch_0 = slim.conv2d(
-                        net, depth(128), [1, 1],
-                        weights_initializer=trunc_normal(0.09),
-                        scope='Conv2d_0a_1x1')
-                    branch_0 = slim.conv2d(branch_0, depth(192), [3, 3], stride=2,
-                                           scope='Conv2d_1a_3x3')
-                with tf.variable_scope('Branch_1'):
-                    branch_1 = slim.conv2d(
-                        net, depth(192), [1, 1],
-                        weights_initializer=trunc_normal(0.09),
-                        scope='Conv2d_0a_1x1')
-                    branch_1 = slim.conv2d(branch_1, depth(256), [3, 3],
-                                           scope='Conv2d_0b_3x3')
-                    branch_1 = slim.conv2d(branch_1, depth(256), [3, 3], stride=2,
-                                           scope='Conv2d_1a_3x3')
-                with tf.variable_scope('Branch_2'):
-                    branch_2 = slim.max_pool2d(net, [3, 3], stride=2,
-                                               scope='MaxPool_1a_3x3')
-                net = tf.concat(
-                    axis=concat_dim, values=[branch_0, branch_1, branch_2])
-                end_points[end_point] = net
-                if end_point == final_endpoint: return net, end_points
-
-            # 7 x 7 x 1024
-            end_point = 'Mixed_5b'
-            with tf.variable_scope(end_point):
-                with tf.variable_scope('Branch_0'):
-                    branch_0 = slim.conv2d(net, depth(352), [1, 1], scope='Conv2d_0a_1x1')
-                with tf.variable_scope('Branch_1'):
-                    branch_1 = slim.conv2d(
-                        net, depth(192), [1, 1],
-                        weights_initializer=trunc_normal(0.09),
-                        scope='Conv2d_0a_1x1')
-                    branch_1 = slim.conv2d(branch_1, depth(320), [3, 3],
-                                           scope='Conv2d_0b_3x3')
-                with tf.variable_scope('Branch_2'):
-                    branch_2 = slim.conv2d(
-                        net, depth(160), [1, 1],
-                        weights_initializer=trunc_normal(0.09),
-                        scope='Conv2d_0a_1x1')
-                    branch_2 = slim.conv2d(branch_2, depth(224), [3, 3],
-                                           scope='Conv2d_0b_3x3')
-                    branch_2 = slim.conv2d(branch_2, depth(224), [3, 3],
-                                           scope='Conv2d_0c_3x3')
-                with tf.variable_scope('Branch_3'):
-                    branch_3 = slim.avg_pool2d(net, [3, 3], scope='AvgPool_0a_3x3')
-                    branch_3 = slim.conv2d(
-                        branch_3, depth(128), [1, 1],
-                        weights_initializer=trunc_normal(0.1),
-                        scope='Conv2d_0b_1x1')
-                net = tf.concat(
-                    axis=concat_dim, values=[branch_0, branch_1, branch_2, branch_3])
-                end_points[end_point] = net
-                if end_point == final_endpoint: return net, end_points
-
-            # 7 x 7 x 1024
-            end_point = 'Mixed_5c'
-            with tf.variable_scope(end_point):
-                with tf.variable_scope('Branch_0'):
-                    branch_0 = slim.conv2d(net, depth(352), [1, 1], scope='Conv2d_0a_1x1')
-                with tf.variable_scope('Branch_1'):
-                    branch_1 = slim.conv2d(
-                        net, depth(192), [1, 1],
-                        weights_initializer=trunc_normal(0.09),
-                        scope='Conv2d_0a_1x1')
-                    branch_1 = slim.conv2d(branch_1, depth(320), [3, 3],
-                                           scope='Conv2d_0b_3x3')
-                with tf.variable_scope('Branch_2'):
-                    branch_2 = slim.conv2d(
-                        net, depth(192), [1, 1],
-                        weights_initializer=trunc_normal(0.09),
-                        scope='Conv2d_0a_1x1')
-                    branch_2 = slim.conv2d(branch_2, depth(224), [3, 3],
-                                           scope='Conv2d_0b_3x3')
-                    branch_2 = slim.conv2d(branch_2, depth(224), [3, 3],
-                                           scope='Conv2d_0c_3x3')
-                with tf.variable_scope('Branch_3'):
-                    branch_3 = slim.max_pool2d(net, [3, 3], scope='MaxPool_0a_3x3')
-                    branch_3 = slim.conv2d(
-                        branch_3, depth(128), [1, 1],
-                        weights_initializer=trunc_normal(0.1),
-                        scope='Conv2d_0b_1x1')
-                net = tf.concat(
-                    axis=concat_dim, values=[branch_0, branch_1, branch_2, branch_3])
-                end_points[end_point] = net
-                if end_point == final_endpoint: return net, end_points
-        raise ValueError('Unknown final endpoint %s' % final_endpoint)
-=======
   """Inception v2 (6a2).
-
   Constructs an Inception v2 network from inputs to the given final endpoint.
   This method can construct the network up to the layer inception(5b) as
   described in http://arxiv.org/abs/1502.03167.
-
   Args:
     inputs: a tensor of shape [batch_size, height, width, channels].
     final_endpoint: specifies the endpoint to construct the network up to. It
@@ -492,12 +60,10 @@
     include_root_block: If True, include the convolution and max-pooling layers
       before the inception modules. If False, excludes those layers.
     scope: Optional variable_scope.
-
   Returns:
     tensor_out: output tensor corresponding to the final_endpoint.
     end_points: a set of activations for external use, for example summaries or
                 losses.
-
   Raises:
     ValueError: if final_endpoint is not set to one of the predefined values,
                 or depth_multiplier <= 0
@@ -894,7 +460,6 @@
         end_points[end_point] = net
         if end_point == final_endpoint: return net, end_points
     raise ValueError('Unknown final endpoint %s' % final_endpoint)
->>>>>>> e21dcdd0
 
 
 def inception_v2(inputs,
@@ -908,115 +473,103 @@
                  reuse=None,
                  scope='InceptionV2',
                  global_pool=False):
-    """Inception v2 model for classification.
-
-    Constructs an Inception v2 network for classification as described in
-    http://arxiv.org/abs/1502.03167.
-
-    The default image size used to train this network is 224x224.
-
-    Args:
-      inputs: a tensor of shape [batch_size, height, width, channels].
-      num_classes: number of predicted classes. If 0 or None, the logits layer
-        is omitted and the input features to the logits layer (before dropout)
-        are returned instead.
-      is_training: whether is training or not.
-      dropout_keep_prob: the percentage of activation values that are retained.
-      min_depth: Minimum depth value (number of channels) for all convolution ops.
-        Enforced when depth_multiplier < 1, and not an active constraint when
-        depth_multiplier >= 1.
-      depth_multiplier: Float multiplier for the depth (number of channels)
-        for all convolution ops. The value must be greater than zero. Typical
-        usage will be to set this value in (0, 1) to reduce the number of
-        parameters or computation cost of the model.
-      prediction_fn: a function to get predictions out of logits.
-      spatial_squeeze: if True, logits is of shape [B, C], if false logits is of
-          shape [B, 1, 1, C], where B is batch_size and C is number of classes.
-      reuse: whether or not the network and its variables should be reused. To be
-        able to reuse 'scope' must be given.
-      scope: Optional variable_scope.
-      global_pool: Optional boolean flag to control the avgpooling before the
-        logits layer. If false or unset, pooling is done with a fixed window
-        that reduces default-sized inputs to 1x1, while larger inputs lead to
-        larger outputs. If true, any input size is pooled down to 1x1.
-
-    Returns:
-      net: a Tensor with the logits (pre-softmax activations) if num_classes
-        is a non-zero integer, or the non-dropped-out input to the logits layer
-        if num_classes is 0 or None.
-      end_points: a dictionary from components of the network to the corresponding
-        activation.
-
-    Raises:
-      ValueError: if final_endpoint is not set to one of the predefined values,
-                  or depth_multiplier <= 0
-    """
-    if depth_multiplier <= 0:
-        raise ValueError('depth_multiplier is not greater than zero.')
-
-    # Final pooling and prediction
-    with tf.variable_scope(scope, 'InceptionV2', [inputs], reuse=reuse) as scope:
-        with slim.arg_scope([slim.batch_norm, slim.dropout],
-                            is_training=is_training):
-            net, end_points = inception_v2_base(
-                inputs, scope=scope, min_depth=min_depth,
-                depth_multiplier=depth_multiplier)
-            with tf.variable_scope('Logits'):
-                if global_pool:
-                    # Global average pooling.
-                    net = tf.reduce_mean(net, [1, 2], keep_dims=True, name='global_pool')
-                    end_points['global_pool'] = net
-                else:
-                    # Pooling with a fixed kernel size.
-                    kernel_size = _reduced_kernel_size_for_small_input(net, [7, 7])
-                    net = slim.avg_pool2d(net, kernel_size, padding='VALID',
-                                          scope='AvgPool_1a_{}x{}'.format(*kernel_size))
-                    end_points['AvgPool_1a'] = net
-                if not num_classes:
-                    return net, end_points
-                # 1 x 1 x 1024
-                net = slim.dropout(net, keep_prob=dropout_keep_prob, scope='Dropout_1b')
-                logits = slim.conv2d(net, num_classes, [1, 1], activation_fn=None,
-                                     normalizer_fn=None, scope='Conv2d_1c_1x1')
-                if spatial_squeeze:
-                    logits = tf.squeeze(logits, [1, 2], name='SpatialSqueeze')
-            end_points['Logits'] = logits
-            end_points['Predictions'] = prediction_fn(logits, scope='Predictions')
-    return logits, end_points
-
-
+  """Inception v2 model for classification.
+  Constructs an Inception v2 network for classification as described in
+  http://arxiv.org/abs/1502.03167.
+  The default image size used to train this network is 224x224.
+  Args:
+    inputs: a tensor of shape [batch_size, height, width, channels].
+    num_classes: number of predicted classes. If 0 or None, the logits layer
+      is omitted and the input features to the logits layer (before dropout)
+      are returned instead.
+    is_training: whether is training or not.
+    dropout_keep_prob: the percentage of activation values that are retained.
+    min_depth: Minimum depth value (number of channels) for all convolution ops.
+      Enforced when depth_multiplier < 1, and not an active constraint when
+      depth_multiplier >= 1.
+    depth_multiplier: Float multiplier for the depth (number of channels)
+      for all convolution ops. The value must be greater than zero. Typical
+      usage will be to set this value in (0, 1) to reduce the number of
+      parameters or computation cost of the model.
+    prediction_fn: a function to get predictions out of logits.
+    spatial_squeeze: if True, logits is of shape [B, C], if false logits is of
+        shape [B, 1, 1, C], where B is batch_size and C is number of classes.
+    reuse: whether or not the network and its variables should be reused. To be
+      able to reuse 'scope' must be given.
+    scope: Optional variable_scope.
+    global_pool: Optional boolean flag to control the avgpooling before the
+      logits layer. If false or unset, pooling is done with a fixed window
+      that reduces default-sized inputs to 1x1, while larger inputs lead to
+      larger outputs. If true, any input size is pooled down to 1x1.
+  Returns:
+    net: a Tensor with the logits (pre-softmax activations) if num_classes
+      is a non-zero integer, or the non-dropped-out input to the logits layer
+      if num_classes is 0 or None.
+    end_points: a dictionary from components of the network to the corresponding
+      activation.
+  Raises:
+    ValueError: if final_endpoint is not set to one of the predefined values,
+                or depth_multiplier <= 0
+  """
+  if depth_multiplier <= 0:
+    raise ValueError('depth_multiplier is not greater than zero.')
+
+  # Final pooling and prediction
+  with tf.variable_scope(scope, 'InceptionV2', [inputs], reuse=reuse) as scope:
+    with slim.arg_scope([slim.batch_norm, slim.dropout],
+                        is_training=is_training):
+      net, end_points = inception_v2_base(
+          inputs, scope=scope, min_depth=min_depth,
+          depth_multiplier=depth_multiplier)
+      with tf.variable_scope('Logits'):
+        if global_pool:
+          # Global average pooling.
+          net = tf.reduce_mean(net, [1, 2], keep_dims=True, name='global_pool')
+          end_points['global_pool'] = net
+        else:
+          # Pooling with a fixed kernel size.
+          kernel_size = _reduced_kernel_size_for_small_input(net, [7, 7])
+          net = slim.avg_pool2d(net, kernel_size, padding='VALID',
+                                scope='AvgPool_1a_{}x{}'.format(*kernel_size))
+          end_points['AvgPool_1a'] = net
+        if not num_classes:
+          return net, end_points
+        # 1 x 1 x 1024
+        net = slim.dropout(net, keep_prob=dropout_keep_prob, scope='Dropout_1b')
+        logits = slim.conv2d(net, num_classes, [1, 1], activation_fn=None,
+                             normalizer_fn=None, scope='Conv2d_1c_1x1')
+        if spatial_squeeze:
+          logits = tf.squeeze(logits, [1, 2], name='SpatialSqueeze')
+      end_points['Logits'] = logits
+      end_points['Predictions'] = prediction_fn(logits, scope='Predictions')
+  return logits, end_points
 inception_v2.default_image_size = 224
 
 
 def _reduced_kernel_size_for_small_input(input_tensor, kernel_size):
-    """Define kernel size which is automatically reduced for small input.
-
-    If the shape of the input images is unknown at graph construction time this
-    function assumes that the input images are is large enough.
-
-    Args:
-      input_tensor: input tensor of size [batch_size, height, width, channels].
-      kernel_size: desired kernel size of length 2: [kernel_height, kernel_width]
-
-    Returns:
-      a tensor with the kernel size.
-
-    TODO(jrru): Make this function work with unknown shapes. Theoretically, this
-    can be done with the code below. Problems are two-fold: (1) If the shape was
-    known, it will be lost. (2) inception.slim.ops._two_element_tuple cannot
-    handle tensors that define the kernel size.
-        shape = tf.shape(input_tensor)
-        return = tf.stack([tf.minimum(shape[1], kernel_size[0]),
-                           tf.minimum(shape[2], kernel_size[1])])
-
-    """
-    shape = input_tensor.get_shape().as_list()
-    if shape[1] is None or shape[2] is None:
-        kernel_size_out = kernel_size
-    else:
-        kernel_size_out = [min(shape[1], kernel_size[0]),
-                           min(shape[2], kernel_size[1])]
-    return kernel_size_out
+  """Define kernel size which is automatically reduced for small input.
+  If the shape of the input images is unknown at graph construction time this
+  function assumes that the input images are is large enough.
+  Args:
+    input_tensor: input tensor of size [batch_size, height, width, channels].
+    kernel_size: desired kernel size of length 2: [kernel_height, kernel_width]
+  Returns:
+    a tensor with the kernel size.
+  TODO(jrru): Make this function work with unknown shapes. Theoretically, this
+  can be done with the code below. Problems are two-fold: (1) If the shape was
+  known, it will be lost. (2) inception.slim.ops._two_element_tuple cannot
+  handle tensors that define the kernel size.
+      shape = tf.shape(input_tensor)
+      return = tf.stack([tf.minimum(shape[1], kernel_size[0]),
+                         tf.minimum(shape[2], kernel_size[1])])
+  """
+  shape = input_tensor.get_shape().as_list()
+  if shape[1] is None or shape[2] is None:
+    kernel_size_out = kernel_size
+  else:
+    kernel_size_out = [min(shape[1], kernel_size[0]),
+                       min(shape[2], kernel_size[1])]
+  return kernel_size_out
 
 
 inception_v2_arg_scope = inception_utils.inception_arg_scope